// SPDX-License-Identifier: AGPL-3.0-or-later
// © 2025 Ryo ∴ SpiralArchitect (kishkavsesvit@icloud.com)
// Part of SpiralTorch — Licensed under AGPL-3.0-or-later.
// Unauthorized derivative works or closed redistribution prohibited under AGPL §13.
//
// =============================================================================
//  SpiralReality Proprietary
//  Copyright (c) 2025 SpiralReality. All Rights Reserved.
//
//  NOTICE: This file contains confidential and proprietary information of
//  SpiralReality. ANY USE, COPYING, MODIFICATION, DISTRIBUTION, DISPLAY,
//  OR DISCLOSURE OF THIS FILE, IN WHOLE OR IN PART, IS STRICTLY PROHIBITED
//  WITHOUT THE PRIOR WRITTEN CONSENT OF SPIRALREALITY.
//
//  NO LICENSE IS GRANTED OR IMPLIED BY THIS FILE. THIS SOFTWARE IS PROVIDED
//  "AS IS", WITHOUT WARRANTY OF ANY KIND, EXPRESS OR IMPLIED, INCLUDING BUT
//  NOT LIMITED TO THE WARRANTIES OF MERCHANTABILITY, FITNESS FOR A PARTICULAR
//  PURPOSE AND NON-INFRINGEMENT. IN NO EVENT SHALL SPIRALREALITY OR ITS
//  SUPPLIERS BE LIABLE FOR ANY CLAIM, DAMAGES OR OTHER LIABILITY, WHETHER IN
//  AN ACTION OF CONTRACT, TORT OR OTHERWISE, ARISING FROM, OUT OF OR IN
//  CONNECTION WITH THE SOFTWARE OR THE USE OR OTHER DEALINGS IN THE SOFTWARE.
// =============================================================================

//! Z-space native vision utilities for SpiralTorch.
//!
//! In addition to the SpiralTorch-specific data structures, this crate keeps a
//! concise index of **TorchVision**'s representative functionality so that
//! downstream consumers can quickly align their expectations when porting
//! workflows.
//!
//! ### TorchVision standard capabilities
//! - **Datasets** &mdash; canonical image classification, detection, segmentation,
//!   optical flow, stereo matching, paired-image, captioning, and video
//!   collections are exposed through ready-to-use `torchvision.datasets`
//!   classes.
//! - **Models** &mdash; reference architectures for classification (from AlexNet to
//!   modern ViT variants), quantized classifiers, semantic segmentation,
//!   detection/instance segmentation/keypoint estimation, video classification,
//!   and optical flow provide drop-in baselines.
//! - **Transforms v2** &mdash; unified augmentation pipelines (`torchvision.transforms.v2`)
//!   handle images, videos, bounding boxes, masks, and keypoints while
//!   remaining compatible with the v1 API.
//! - **TVTensors** &mdash; tensor subclasses (Image, Video, BoundingBoxes, etc.)
//!   enable automatic dispatch and metadata propagation inside the v2 pipeline.
//! - **Utilities** &mdash; rendering helpers such as `draw_bounding_boxes`,
//!   `draw_segmentation_masks`, `make_grid`, and `save_image` simplify rapid
//!   inspection.
//! - **Custom ops** &mdash; `torchvision.ops` implements NMS, RoI operators, box
//!   algebra, detection-friendly losses, and common vision blocks that remain
//!   TorchScript compatible.
//! - **IO** &mdash; accelerated codecs (JPEG/PNG/WEBP/GIF/AVIF/HEIC) with tensor
//!   interop plus video read/write utilities support efficient pipelines.
//! - **Feature extraction** &mdash; helpers like `create_feature_extractor` expose
//!   intermediate activations for transfer learning, visualization, and FPN
//!   style integration.
//!
//! The [`ZSpaceVolume`] acts as a volumetric canvas capable of storing
//! resonant feature slices along the Z axis. Coupled with a
//! [`VisionProjector`], the volume can be collapsed back into 2D feature maps
//! while respecting Z-space curvature, resonance energy and the live telemetry
//! streamed through [`AtlasFrame`] snapshots.

use rand::{rngs::StdRng, seq::SliceRandom, Rng, SeedableRng};
pub mod models;
pub mod xai;

use std::cmp::min;
use std::f32::consts::PI;
use std::fmt;
use std::sync::Arc;

use st_core::telemetry::atlas::AtlasFrame;
use st_core::telemetry::chrono::ChronoSummary;
use st_logic::temporal_dynamics::TemporalVolume;
use st_nn::layers::spiral_rnn::SpiralRnn;
use st_nn::module::Module;
use st_tensor::{DifferentialResonance, PureResult, Tensor, TensorError};

#[cfg(feature = "wgpu")]
use st_backend_wgpu::{
    render::TemporalVolumeLike,
    transform::{
        CenterCropConfig, ColorJitterConfig, GeometryCommand, HorizontalFlipConfig, ImageGeometry,
        ResizeConfig, TransformDispatchError, TransformDispatcher,
    },
};

pub mod transforms;
pub mod datasets;
pub mod nerf;
const RESONANCE_FEATURES_PER_SLICE: usize = 10;
/// Streaming chrono snapshot associated with a batch of Z-space slices.
#[derive(Clone, Debug)]
pub struct ChronoSnapshot {
    timestamp: f32,
    dt: f32,
    summary: ChronoSummary,
}

impl ChronoSnapshot {
    /// Creates a new snapshot with explicit timestep metadata.
    pub fn new(summary: ChronoSummary, dt: f32) -> Self {
        let mut snapshot = Self {
            timestamp: summary.latest_timestamp,
            dt: if dt.is_finite() && dt >= 0.0 { dt } else { 0.0 },
            summary,
        };
        if !snapshot.timestamp.is_finite() {
            snapshot.timestamp = 0.0;
        }
        snapshot
    }

    /// Timestamp associated with the summary's latest frame.
    pub fn timestamp(&self) -> f32 {
        self.timestamp
    }

    /// Duration represented by the snapshot.
    pub fn dt(&self) -> f32 {
        self.dt
    }

    /// Immutable access to the captured summary.
    pub fn summary(&self) -> &ChronoSummary {
        &self.summary
    }

    /// Consumes the snapshot returning its inner summary.
    pub fn into_summary(self) -> ChronoSummary {
        self.summary
    }
}

/// In-flight frame carrying Z-space slices and optional telemetry metadata.
#[derive(Clone, Debug)]
pub struct ZSpaceStreamFrame {
    slices: Vec<Tensor>,
    atlas_frame: Option<AtlasFrame>,
    chrono_snapshot: Option<ChronoSnapshot>,
}

impl ZSpaceStreamFrame {
    /// Builds a streaming frame ensuring all slices share identical dimensions.
    pub fn new(slices: Vec<Tensor>) -> PureResult<Self> {
        if slices.is_empty() {
            return Err(TensorError::EmptyInput("z_stream_frame_slices"));
        }
        let (height, width) = slices[0].shape();
        for slice in &slices[1..] {
            let shape = slice.shape();
            if shape != (height, width) {
                return Err(TensorError::ShapeMismatch {
                    left: (height, width),
                    right: shape,
                });
            }
        }
        Ok(Self {
            slices,
            atlas_frame: None,
            chrono_snapshot: None,
        })
    }

    /// Attaches an atlas frame to the streaming bundle.
    pub fn with_atlas(mut self, atlas: AtlasFrame) -> Self {
        self.atlas_frame = Some(atlas);
        self
    }

    /// Attaches a chrono snapshot to the streaming bundle.
    pub fn with_snapshot(mut self, snapshot: ChronoSnapshot) -> Self {
        self.chrono_snapshot = Some(snapshot);
        self
    }

    /// Returns the contained slices.
    pub fn slices(&self) -> &[Tensor] {
        &self.slices
    }

    /// Returns a mutable view into the slices.
    pub fn slices_mut(&mut self) -> &mut [Tensor] {
        &mut self.slices
    }

    /// Returns the attached atlas frame when present.
    pub fn atlas_frame(&self) -> Option<&AtlasFrame> {
        self.atlas_frame.as_ref()
    }

    /// Returns the attached chrono snapshot when present.
    pub fn chrono_snapshot(&self) -> Option<&ChronoSnapshot> {
        self.chrono_snapshot.as_ref()
    }
}

/// Result of converting a streaming frame into a concrete Z-space volume.
#[derive(Clone, Debug)]
pub struct StreamedVolume {
    pub volume: ZSpaceVolume,
    pub atlas_frame: Option<AtlasFrame>,
    pub chrono_snapshot: Option<ChronoSnapshot>,
}

pub mod video;

pub use video::{
    DecodedFrame, FfmpegBinding, FfmpegDecoder, VideoDecoder, VideoPipeline, VideoPipelineConfig,
    VideoPipelineOutput, ZDynamicsAnnotation,
};

/// Volumetric container that holds planar tensors along the Z axis.
#[derive(Clone, Debug, PartialEq)]
pub struct ZSpaceVolume {
    depth: usize,
    height: usize,
    width: usize,
    voxels: Vec<f32>,
    harmonic_channels: usize,
    temporal_harmonics: Vec<f32>,
    resonance_decay: Vec<f32>,
}

/// Statistical summary describing each slice inside a [`ZSpaceVolume`].
#[derive(Clone, Debug, PartialEq)]
pub struct ZSliceProfile {
    means: Vec<f32>,
    stds: Vec<f32>,
    energies: Vec<f32>,
}

impl ZSliceProfile {
    /// Creates a new profile from explicit per-slice statistics.
    pub fn new(means: Vec<f32>, stds: Vec<f32>, energies: Vec<f32>) -> PureResult<Self> {
        if means.is_empty() {
            return Err(TensorError::EmptyInput("z_slice_profile"));
        }
        let depth = means.len();
        if stds.len() != depth {
            return Err(TensorError::DataLength {
                expected: depth,
                got: stds.len(),
            });
        }
        if energies.len() != depth {
            return Err(TensorError::DataLength {
                expected: depth,
                got: energies.len(),
            });
        }
        Ok(Self {
            means,
            stds,
            energies,
        })
    }

    /// Number of slices contained in the profile.
    pub fn depth(&self) -> usize {
        self.means.len()
    }

    /// Returns an immutable view of the slice means.
    pub fn means(&self) -> &[f32] {
        &self.means
    }

    /// Returns an immutable view of the slice standard deviations.
    pub fn stds(&self) -> &[f32] {
        &self.stds
    }

    /// Returns an immutable view of the slice energies.
    pub fn energies(&self) -> &[f32] {
        &self.energies
    }

    /// Fetches the mean intensity for the given slice index.
    pub fn mean(&self, index: usize) -> f32 {
        self.means[index]
    }

    /// Fetches the standard deviation for the given slice index.
    pub fn std(&self, index: usize) -> f32 {
        self.stds[index]
    }

    /// Fetches the mean squared energy for the given slice index.
    pub fn energy(&self, index: usize) -> f32 {
        self.energies[index]
    }
}

impl ZSpaceVolume {
    /// Creates a Z-space volume filled with zeros.
    pub fn zeros(depth: usize, height: usize, width: usize) -> PureResult<Self> {
        if depth == 0 || height == 0 || width == 0 {
            return Err(TensorError::InvalidDimensions {
                rows: depth,
                cols: height.saturating_mul(width),
            });
        }
        Self::zeros_with_temporal(depth, height, width, 0)
    }

    /// Creates a Z-space volume filled with zeros and allocates harmonic channels.
    pub fn zeros_with_temporal(
        depth: usize,
        height: usize,
        width: usize,
        harmonic_channels: usize,
    ) -> PureResult<Self> {
        if depth == 0 || height == 0 || width == 0 {
            return Err(TensorError::InvalidDimensions {
                rows: depth,
                cols: height.saturating_mul(width),
            });
        }
        let voxel_count = depth * height * width;
        let harmonic_len = voxel_count.saturating_mul(harmonic_channels);
        Ok(Self {
            depth,
            height,
            width,
            voxels: vec![0.0; voxel_count],
            harmonic_channels,
            temporal_harmonics: vec![0.0; harmonic_len],
            resonance_decay: vec![1.0; voxel_count],
        })
    }

    /// Builds a Z-space volume directly from a voxel buffer.
    pub fn from_voxels(
        depth: usize,
        height: usize,
        width: usize,
        voxels: Vec<f32>,
    ) -> PureResult<Self> {
        if depth == 0 || height == 0 || width == 0 {
            return Err(TensorError::InvalidDimensions {
                rows: depth,
                cols: height.saturating_mul(width),
            });
        }
        let expected = depth * height * width;
        if voxels.len() != expected {
            return Err(TensorError::DataLength {
                expected,
                got: voxels.len(),
            });
        }
        Ok(Self {
            depth,
            height,
            width,
            voxels,
            harmonic_channels: 0,
            temporal_harmonics: Vec::new(),
            resonance_decay: vec![1.0; expected],
        })
    }

    /// Builds a Z-space volume from planar tensor slices.
    pub fn from_slices(slices: &[Tensor]) -> PureResult<Self> {
        if slices.is_empty() {
            return Err(TensorError::EmptyInput("z_space_volume_slices"));
        }
        let (height, width) = slices[0].shape();
        let mut voxels = Vec::with_capacity(slices.len() * height * width);
        for slice in slices {
            let (rows, cols) = slice.shape();
            if rows != height || cols != width {
                return Err(TensorError::ShapeMismatch {
                    left: (height, width),
                    right: (rows, cols),
                });
            }
            voxels.extend_from_slice(slice.data());
        }
        Ok(Self {
            depth: slices.len(),
            height,
            width,
            voxels,
            harmonic_channels: 0,
            temporal_harmonics: Vec::new(),
            resonance_decay: vec![1.0; slices.len() * height * width],
        })
    }

    /// Builds a Z-space volume from a streaming frame, returning attached metadata.
    pub fn from_stream_frame(frame: ZSpaceStreamFrame) -> PureResult<StreamedVolume> {
        let volume = Self::from_slices(&frame.slices)?;
        Ok(StreamedVolume {
            volume,
            atlas_frame: frame.atlas_frame,
            chrono_snapshot: frame.chrono_snapshot,
        })
    }

    /// Accumulates a streaming frame into the current volume and propagates metadata.
    pub fn ingest_stream_frame(
        &mut self,
        frame: ZSpaceStreamFrame,
        alpha: f32,
    ) -> PureResult<StreamedVolume> {
        if !alpha.is_finite() || !(0.0..=1.0).contains(&alpha) {
            return Err(TensorError::InvalidValue {
                label: "temporal_alpha",
            });
        }
        let mut streamed = Self::from_stream_frame(frame)?;
        let shape_matches = self.depth == streamed.volume.depth
            && self.height == streamed.volume.height
            && self.width == streamed.volume.width;
        if shape_matches {
            self.accumulate(&streamed.volume, alpha)?;
            streamed.volume = self.clone();
        } else {
            *self = streamed.volume.clone();
        }
        if let Some(snapshot) = streamed.chrono_snapshot.as_ref() {
            match streamed.atlas_frame.as_mut() {
                Some(atlas) => {
                    if atlas.timestamp <= 0.0 {
                        atlas.timestamp = snapshot.timestamp();
                    } else {
                        atlas.timestamp = atlas.timestamp.max(snapshot.timestamp());
                    }
                    if atlas.chrono_summary.is_none() {
                        atlas.chrono_summary = Some(snapshot.summary().clone());
                    }
                }
                None => {
                    let mut atlas = AtlasFrame::new(snapshot.timestamp());
                    atlas.chrono_summary = Some(snapshot.summary().clone());
                    streamed.atlas_frame = Some(atlas);
                }
            }
        }
        Ok(streamed)
    }

    /// Returns the depth (number of Z slices).
    pub fn depth(&self) -> usize {
        self.depth
    }

    /// Returns the height of each slice.
    pub fn height(&self) -> usize {
        self.height
    }

    /// Returns the width of each slice.
    pub fn width(&self) -> usize {
        self.width
    }

    /// Immutable access to the raw voxel buffer.
    pub fn voxels(&self) -> &[f32] {
        &self.voxels
    }

    /// Mutable access to the raw voxel buffer.
    pub fn voxels_mut(&mut self) -> &mut [f32] {
        &mut self.voxels
    }

    /// Returns the number of harmonic channels stored per voxel.
    pub fn harmonic_channels(&self) -> usize {
        self.harmonic_channels
    }

    /// Immutable access to the harmonic buffer.
    pub fn temporal_harmonics(&self) -> &[f32] {
        &self.temporal_harmonics
    }

    /// Mutable access to the harmonic buffer.
    pub fn temporal_harmonics_mut(&mut self) -> &mut [f32] {
        &mut self.temporal_harmonics
    }

    /// Immutable access to the resonance decay buffer.
    pub fn resonance_decay(&self) -> &[f32] {
        &self.resonance_decay
    }

    /// Mutable access to the resonance decay buffer.
    pub fn resonance_decay_mut(&mut self) -> &mut [f32] {
        &mut self.resonance_decay
    }

    /// Returns the number of voxels contained in the volume.
    pub fn voxel_count(&self) -> usize {
        self.depth * self.height * self.width
    }

    /// Ensures the harmonic buffer has the requested channel count, reallocating if required.
    pub fn ensure_harmonic_channels(&mut self, harmonic_channels: usize) {
        if self.harmonic_channels == harmonic_channels {
            return;
        }
        self.harmonic_channels = harmonic_channels;
        let harmonic_len = self.voxel_count().saturating_mul(harmonic_channels);
        self.temporal_harmonics.resize(harmonic_len, 0.0);
    }

    /// Extracts a slice at the requested depth index.
    pub fn slice(&self, index: usize) -> PureResult<Tensor> {
        if index >= self.depth {
            return Err(TensorError::InvalidValue {
                label: "z_slice_index",
            });
        }
        let slice_len = self.height * self.width;
        let start = index * slice_len;
        let end = start + slice_len;
        Tensor::from_vec(self.height, self.width, self.voxels[start..end].to_vec())
    }

    /// Collapses the volume into a 2D tensor using the provided depth weights.
    pub fn collapse_with_weights(&self, weights: &[f32]) -> PureResult<Tensor> {
        if weights.len() != self.depth {
            return Err(TensorError::DataLength {
                expected: self.depth,
                got: weights.len(),
            });
        }
        let slice_len = self.height * self.width;
        let mut canvas = vec![0.0; slice_len];
        for (z, &weight) in weights.iter().enumerate() {
            if !weight.is_finite() {
                return Err(TensorError::NonFiniteValue {
                    label: "z_space_weight",
                    value: weight,
                });
            }
            let start = z * slice_len;
            let end = start + slice_len;
            let slice = &self.voxels[start..end];
            for (idx, voxel) in slice.iter().enumerate() {
                canvas[idx] += voxel * weight;
            }
        }
        Tensor::from_vec(self.height, self.width, canvas)
    }

    /// Derives per-depth weights from a differential resonance.
    pub fn resonance_weights(&self, resonance: &DifferentialResonance) -> PureResult<Vec<f32>> {
        let energy = resonance.infinity_energy.data();
        let objective = resonance.recursive_objective.data();
        if energy.is_empty() || objective.is_empty() {
            return Err(TensorError::EmptyInput("differential_resonance"));
        }
        let homotopy = resonance.homotopy_flow.data();
        let mut weights = Vec::with_capacity(self.depth);
        let energy_len = energy.len();
        let objective_len = objective.len();
        let homotopy_len = homotopy.len().max(1);
        for idx in 0..self.depth {
            let e = energy[idx % energy_len].abs() + 1e-6;
            let o = 1.0 + objective[idx % objective_len].tanh();
            let h = if homotopy.is_empty() {
                1.0
            } else {
                1.0 + homotopy[idx % homotopy_len].tanh()
            };
            let value = (e * o * h).max(0.0);
            weights.push(value);
        }
        Self::normalise_weights(&mut weights);
        Ok(weights)
    }

    /// Interpolates between existing Z slices, returning a densified volume.
    pub fn interpolate(&self, method: InterpolationMethod) -> PureResult<Self> {
        if self.depth <= 1 || self.height == 0 || self.width == 0 {
            return Ok(self.clone());
        }
        let slice_len = self.height * self.width;
        let mut voxels = Vec::with_capacity(slice_len * (self.depth * 2 - 1));
        for z in 0..self.depth - 1 {
            let start = z * slice_len;
            let current = &self.voxels[start..start + slice_len];
            let next_start = (z + 1) * slice_len;
            let next = &self.voxels[next_start..next_start + slice_len];
            voxels.extend_from_slice(current);
            let interpolated = match method {
                InterpolationMethod::Nearest => current.to_vec(),
                InterpolationMethod::Linear => current
                    .iter()
                    .zip(next.iter())
                    .map(|(a, b)| 0.5 * (a + b))
                    .collect(),
                InterpolationMethod::Cubic => {
                    let prev = if z == 0 {
                        current
                    } else {
                        let prev_start = (z - 1) * slice_len;
                        &self.voxels[prev_start..prev_start + slice_len]
                    };
                    let ahead = if z + 2 < self.depth {
                        let ahead_start = (z + 2) * slice_len;
                        &self.voxels[ahead_start..ahead_start + slice_len]
                    } else {
                        next
                    };
                    let mut buffer = Vec::with_capacity(slice_len);
                    for idx in 0..slice_len {
                        let value =
                            Self::catmull_rom(prev[idx], current[idx], next[idx], ahead[idx], 0.5);
                        buffer.push(value);
                    }
                    buffer
                }
            };
            voxels.extend_from_slice(&interpolated);
        }
        let last_start = (self.depth - 1) * slice_len;
        voxels.extend_from_slice(&self.voxels[last_start..last_start + slice_len]);
        Self::from_voxels(self.depth * 2 - 1, self.height, self.width, voxels)
    }

    /// Upscales each slice using bilinear interpolation and returns a refined volume.
    pub fn upscale(&self, factor: usize) -> PureResult<Self> {
        if factor == 0 {
            return Err(TensorError::InvalidValue {
                label: "z_upscale_factor",
            });
        }
        if factor == 1 || self.height == 0 || self.width == 0 {
            return Ok(self.clone());
        }
        let new_height = self
            .height
            .checked_mul(factor)
            .ok_or(TensorError::InvalidDimensions {
                rows: self.height,
                cols: factor,
            })?;
        let new_width = self
            .width
            .checked_mul(factor)
            .ok_or(TensorError::InvalidDimensions {
                rows: self.width,
                cols: factor,
            })?;
        let slice_len = self.height * self.width;
        let mut voxels = Vec::with_capacity(self.depth * new_height * new_width);
        for z in 0..self.depth {
            let start = z * slice_len;
            let slice = &self.voxels[start..start + slice_len];
            let upscaled =
                Self::bilinear_resample(slice, self.height, self.width, new_height, new_width);
            voxels.extend_from_slice(&upscaled);
        }
        Self::from_voxels(self.depth, new_height, new_width, voxels)
    }

    fn catmull_rom(p0: f32, p1: f32, p2: f32, p3: f32, t: f32) -> f32 {
        let a0 = -0.5 * p0 + 1.5 * p1 - 1.5 * p2 + 0.5 * p3;
        let a1 = p0 - 2.5 * p1 + 2.0 * p2 - 0.5 * p3;
        let a2 = -0.5 * p0 + 0.5 * p2;
        let a3 = p1;
        ((a0 * t + a1) * t + a2) * t + a3
    }

    fn bilinear_resample(
        slice: &[f32],
        height: usize,
        width: usize,
        new_height: usize,
        new_width: usize,
    ) -> Vec<f32> {
        if height == 0 || width == 0 || new_height == 0 || new_width == 0 {
            return Vec::new();
        }
        let mut output = vec![0.0; new_height * new_width];
        let h_scale = if new_height > 1 {
            (height.saturating_sub(1)) as f32 / (new_height.saturating_sub(1)) as f32
        } else {
            0.0
        };
        let w_scale = if new_width > 1 {
            (width.saturating_sub(1)) as f32 / (new_width.saturating_sub(1)) as f32
        } else {
            0.0
        };
        for y in 0..new_height {
            let src_y = h_scale * y as f32;
            let y0 = src_y.floor() as usize;
            let y1 = min(y0 + 1, height - 1);
            let ty = src_y - y0 as f32;
            for x in 0..new_width {
                let src_x = w_scale * x as f32;
                let x0 = src_x.floor() as usize;
                let x1 = min(x0 + 1, width - 1);
                let tx = src_x - x0 as f32;
                let top_left = slice[y0 * width + x0];
                let top_right = slice[y0 * width + x1];
                let bottom_left = slice[y1 * width + x0];
                let bottom_right = slice[y1 * width + x1];
                let top = top_left + (top_right - top_left) * tx;
                let bottom = bottom_left + (bottom_right - bottom_left) * tx;
                output[y * new_width + x] = top + (bottom - top) * ty;
            }
        }
        output
    }

    fn normalise_weights(weights: &mut [f32]) {
        let mut total = 0.0f32;
        for weight in weights.iter() {
            if weight.is_finite() {
                total += *weight;
            }
        }
        if !total.is_finite() || total <= f32::EPSILON {
            let uniform = 1.0 / weights.len().max(1) as f32;
            for weight in weights.iter_mut() {
                *weight = uniform;
            }
        } else {
            for weight in weights.iter_mut() {
                *weight /= total;
            }
        }
    }

    /// Collapses the volume according to resonance-derived weights.
    pub fn project_resonance(&self, resonance: &DifferentialResonance) -> PureResult<Tensor> {
        let weights = self.resonance_weights(resonance)?;
        self.collapse_with_weights(&weights)
    }
}

<<<<<<< HEAD
=======
#[cfg(feature = "wgpu")]
impl TemporalVolumeLike for ZSpaceVolume {
    fn depth(&self) -> usize {
        self.depth()
    }

    fn height(&self) -> usize {
        self.height()
    }

    fn width(&self) -> usize {
        self.width()
    }

    fn harmonic_channels(&self) -> usize {
        self.harmonic_channels()
    }

    fn voxels(&self) -> &[f32] {
        self.voxels()
    }

    fn temporal_harmonics(&self) -> &[f32] {
        self.temporal_harmonics()
    }

    fn resonance_decay(&self) -> &[f32] {
        self.resonance_decay()
    }
}

    /// Computes a spectral energy response for each depth slice using the provided window.
    pub fn spectral_response(&self, window: &SpectralWindow) -> Vec<f32> {
        let slice_len = self.height.saturating_mul(self.width);
        if slice_len == 0 || self.depth == 0 {
            return Vec::new();
        }
        let mut response = Vec::with_capacity(self.depth);
        let window_weights = window.weights(self.depth);
        for (z, coeff) in window_weights.iter().enumerate() {
            let start = z * slice_len;
            let end = start + slice_len;
            let slice = &self.voxels[start..end];
            let energy = if slice_len > 0 {
                slice.iter().map(|v| v.abs()).sum::<f32>() / slice_len as f32
            } else {
                0.0
            };
            response.push(energy * coeff);
        }
        response
    }

    /// Performs an exponential moving average with another volume in-place.
    pub fn accumulate(&mut self, next: &ZSpaceVolume, alpha: f32) -> PureResult<()> {
        if self.depth != next.depth || self.height != next.height || self.width != next.width {
            return Err(TensorError::ShapeMismatch {
                left: (self.depth, self.height * self.width),
                right: (next.depth, next.height * next.width),
            });
        }
        if !alpha.is_finite() || !(0.0..=1.0).contains(&alpha) {
            return Err(TensorError::InvalidValue {
                label: "temporal_alpha",
            });
        }
        let retain = 1.0 - alpha;
        for (current, incoming) in self.voxels.iter_mut().zip(next.voxels.iter()) {
            *current = (*current * retain) + (incoming * alpha);
        }
        Ok(())
    }

    /// Returns a blended copy that incorporates the next volume using EMA weighting.
    pub fn accumulated(&self, next: &ZSpaceVolume, alpha: f32) -> PureResult<Self> {
        let mut blended = Self {
            depth: self.depth,
            height: self.height,
            width: self.width,
            voxels: self.voxels.clone(),
        };
        blended.accumulate(next, alpha)?;
        Ok(blended)
    }

    /// Blends a sequence of volumes into a single volume using provided weights.
    pub fn blend_sequence(sequence: &[ZSpaceVolume], weights: &[f32]) -> PureResult<Self> {
        if sequence.is_empty() {
            return Err(TensorError::EmptyInput("z_space_sequence"));
        }
        if sequence.len() != weights.len() {
            return Err(TensorError::DataLength {
                expected: sequence.len(),
                got: weights.len(),
            });
        }
        let reference = &sequence[0];
        let depth = reference.depth;
        let height = reference.height;
        let width = reference.width;
        let voxel_count = depth
            .checked_mul(height)
            .and_then(|value| value.checked_mul(width))
            .ok_or(TensorError::InvalidDimensions {
                rows: depth,
                cols: height.saturating_mul(width),
            })?;
        let mut canvas = vec![0.0f32; voxel_count];
        for (volume, &weight) in sequence.iter().zip(weights.iter()) {
            if volume.depth != depth || volume.height != height || volume.width != width {
                return Err(TensorError::ShapeMismatch {
                    left: (volume.depth, volume.height * volume.width),
                    right: (depth, height * width),
                });
            }
            if !weight.is_finite() {
                return Err(TensorError::NonFiniteValue {
                    label: "z_space_blend_weight",
                    value: weight,
                });
            }
            for (accum, voxel) in canvas.iter_mut().zip(volume.voxels.iter()) {
                *accum += voxel * weight;
            }
        }
        Ok(Self {
            depth,
            height,
            width,
            voxels: canvas,
        })
    }
>>>>>>> 89b19c70
/// Interpolation methods available for Z-space resampling.
#[derive(Clone, Copy, Debug, PartialEq, Eq)]
pub enum InterpolationMethod {
    /// Keeps neighbouring voxels unchanged when interpolating.
    Nearest,
    /// Uses linear interpolation between neighbouring voxels.
    Linear,
    /// Applies a Catmull-Rom cubic interpolation across neighbours.
    Cubic,
}

/// Spectral window functions used to modulate depth resonance weights.
#[derive(Clone, Copy, Debug, PartialEq)]
pub struct SpectralWindow {
    kind: SpectralWindowKind,
}

#[derive(Clone, Copy, Debug, PartialEq)]
enum SpectralWindowKind {
    Rectangular,
    Hann,
    Hamming,
    Blackman,
    Gaussian { sigma: f32 },
}

impl SpectralWindow {
    /// Creates a rectangular window (no modulation).
    pub fn rectangular() -> Self {
        Self {
            kind: SpectralWindowKind::Rectangular,
        }
    }

    /// Creates a Hann window.
    pub fn hann() -> Self {
        Self {
            kind: SpectralWindowKind::Hann,
        }
    }

    /// Creates a Hamming window.
    pub fn hamming() -> Self {
        Self {
            kind: SpectralWindowKind::Hamming,
        }
    }

    /// Creates a Blackman window.
    pub fn blackman() -> Self {
        Self {
            kind: SpectralWindowKind::Blackman,
        }
    }

    /// Creates a Gaussian window with the provided sigma parameter.
    pub fn gaussian(sigma: f32) -> Self {
        let sigma = if sigma.is_finite() && sigma > 1e-3 {
            sigma
        } else {
            0.4
        };
        Self {
            kind: SpectralWindowKind::Gaussian { sigma },
        }
    }

    /// Generates normalised weights for the configured window.
    pub fn weights(&self, depth: usize) -> Vec<f32> {
        if depth == 0 {
            return Vec::new();
        }
        if depth == 1 {
            return vec![1.0];
        }
        let mut weights = Vec::with_capacity(depth);
        let n_minus_1 = (depth - 1) as f32;
        match self.kind {
            SpectralWindowKind::Rectangular => {
                weights.resize(depth, 1.0);
            }
            SpectralWindowKind::Hann => {
                for n in 0..depth {
                    let coeff = 0.5 * (1.0 - (2.0 * PI * n as f32 / n_minus_1).cos());
                    weights.push(coeff.max(0.0));
                }
            }
            SpectralWindowKind::Hamming => {
                for n in 0..depth {
                    let coeff = 0.54 - 0.46 * (2.0 * PI * n as f32 / n_minus_1).cos();
                    weights.push(coeff.max(0.0));
                }
            }
            SpectralWindowKind::Blackman => {
                for n in 0..depth {
                    let ratio = 2.0 * PI * n as f32 / n_minus_1;
                    let coeff = 0.42 - 0.5 * ratio.cos() + 0.08 * (2.0 * ratio).cos();
                    weights.push(coeff.max(0.0));
                }
            }
            SpectralWindowKind::Gaussian { sigma } => {
                let centre = n_minus_1 / 2.0;
                let denom = 2.0 * sigma.powi(2) * (centre + 1.0).powi(2);
                for n in 0..depth {
                    let delta = n as f32 - centre;
                    let coeff = (-delta.powi(2) / denom.max(1e-6)).exp();
                    weights.push(coeff.max(0.0));
                }
            }
        }
        ZSpaceVolume::normalise_weights(&mut weights);
        weights
    }
}

/// Maintains a temporal exponential moving average of depth attention weights.
#[derive(Clone, Debug)]
pub struct TemporalResonanceBuffer {
    decay: f32,
    history: Option<Vec<f32>>,
    frames: usize,
}

impl TemporalResonanceBuffer {
    /// Creates a new temporal buffer using the provided decay coefficient.
    pub fn new(decay: f32) -> Self {
        let decay = if decay.is_finite() {
            decay.clamp(0.0, 1.0)
        } else {
            0.5
        };
        Self {
            decay,
            history: None,
            frames: 0,
        }
    }

    /// Returns the exponential decay factor applied to new weights.
    pub fn decay(&self) -> f32 {
        self.decay
    }

    /// Returns how many frames have been fused into the buffer.
    pub fn frames_accumulated(&self) -> usize {
        self.frames
    }

    /// Returns the current temporal history if it exists.
    pub fn history(&self) -> Option<&[f32]> {
        self.history.as_deref()
    }

    /// Clears the stored history and resets the buffer.
    pub fn clear(&mut self) {
        self.history = None;
        self.frames = 0;
    }

    /// Applies the temporal smoothing to a new set of weights and returns the fused profile.
    pub fn apply(&mut self, weights: &[f32]) -> PureResult<Vec<f32>> {
        if let Some(value) = weights.iter().find(|value| !value.is_finite()) {
            return Err(TensorError::NonFiniteValue {
                label: "temporal_resonance_weight",
                value: *value,
            });
        }
        if weights.is_empty() {
            self.clear();
            return Ok(Vec::new());
        }
        match self.history {
            Some(ref mut history) if history.len() == weights.len() => {
                let alpha = self.decay;
                let retain = 1.0 - alpha;
                for (stored, &incoming) in history.iter_mut().zip(weights.iter()) {
                    *stored = (*stored * retain) + (incoming * alpha);
                }
                ZSpaceVolume::normalise_weights(history);
                self.frames = self.frames.saturating_add(1);
                Ok(history.clone())
            }
            _ => {
                let mut history = weights.to_vec();
                ZSpaceVolume::normalise_weights(&mut history);
                self.history = Some(history.clone());
                self.frames = 1;
                Ok(history)
            }
        }
    }
}

/// Diffuses voxels along the spatial and depth axes to fill sparse slices.
#[derive(Clone, Debug)]
pub struct ZDiffuser {
    iterations: usize,
    rate: f32,
}

impl ZDiffuser {
    /// Creates a new diffuser with the desired iteration count and diffusion rate.
    pub fn new(iterations: usize, rate: f32) -> Self {
        let rate = if rate.is_finite() {
            rate.clamp(0.0, 1.0)
        } else {
            0.25
        };
        Self { iterations, rate }
    }

    /// Number of diffusion passes that will be applied.
    pub fn iterations(&self) -> usize {
        self.iterations
    }

    /// Blend rate used when combining neighbours.
    pub fn rate(&self) -> f32 {
        self.rate
    }

    /// Applies diffusion and returns a smoothed Z-space volume.
    pub fn diffuse(&self, volume: &ZSpaceVolume) -> PureResult<ZSpaceVolume> {
        if volume.depth() == 0 || volume.height() == 0 || volume.width() == 0 {
            return Ok(volume.clone());
        }
        let mut current = volume.clone();
        for _ in 0..self.iterations {
            current = self.diffuse_once(&current)?;
        }
        Ok(current)
    }

    fn diffuse_once(&self, volume: &ZSpaceVolume) -> PureResult<ZSpaceVolume> {
        let depth = volume.depth();
        let height = volume.height();
        let width = volume.width();
        let slice_len = height * width;
        let voxels = volume.voxels().to_vec();
        let mut next = voxels.clone();
        for z in 0..depth {
            for y in 0..height {
                for x in 0..width {
                    let idx = z * slice_len + y * width + x;
                    let centre = voxels[idx];
                    let mut sum = 0.0;
                    let mut count = 0.0;
                    if x > 0 {
                        sum += voxels[idx - 1];
                        count += 1.0;
                    }
                    if x + 1 < width {
                        sum += voxels[idx + 1];
                        count += 1.0;
                    }
                    if y > 0 {
                        sum += voxels[idx - width];
                        count += 1.0;
                    }
                    if y + 1 < height {
                        sum += voxels[idx + width];
                        count += 1.0;
                    }
                    if z > 0 {
                        sum += voxels[idx - slice_len];
                        count += 1.0;
                    }
                    if z + 1 < depth {
                        sum += voxels[idx + slice_len];
                        count += 1.0;
                    }
                    if count == 0.0 {
                        continue;
                    }
                    let average = sum / count;
                    next[idx] = centre * (1.0 - self.rate) + average * self.rate;
                }
            }
        }
        ZSpaceVolume::from_voxels(depth, height, width, next)
    }
}

/// Synthesises differential resonances using a [`SpiralRnn`] conditioned on Z-space telemetry.
#[derive(Debug)]
pub struct ResonanceGenerator {
    rnn: SpiralRnn,
    features_per_slice: usize,
    steps: usize,
    hidden_dim: usize,
}

impl ResonanceGenerator {
    /// Creates a generator that uses the default feature set per slice.
    pub fn new(name: impl Into<String>, hidden_dim: usize, steps: usize) -> PureResult<Self> {
        Self::with_features(name, RESONANCE_FEATURES_PER_SLICE, hidden_dim, steps)
    }

    /// Creates a generator with an explicit feature dimensionality per slice.
    pub fn with_features(
        name: impl Into<String>,
        features_per_slice: usize,
        hidden_dim: usize,
        steps: usize,
    ) -> PureResult<Self> {
        if features_per_slice == 0 || hidden_dim == 0 || steps == 0 {
            return Err(TensorError::InvalidDimensions {
                rows: features_per_slice.max(1),
                cols: hidden_dim.max(1),
            });
        }
        let rnn = SpiralRnn::new(name, features_per_slice, hidden_dim, steps)?;
        Ok(Self {
            rnn,
            features_per_slice,
            steps,
            hidden_dim,
        })
    }

    /// Number of conditioning features encoded for each Z slice.
    pub fn features_per_slice(&self) -> usize {
        self.features_per_slice
    }

    /// Number of temporal steps expected by the underlying [`SpiralRnn`].
    pub fn steps(&self) -> usize {
        self.steps
    }

    /// Hidden dimensionality of the [`SpiralRnn`].
    pub fn hidden_dim(&self) -> usize {
        self.hidden_dim
    }

    /// Immutable access to the internal [`SpiralRnn`].
    pub fn rnn(&self) -> &SpiralRnn {
        &self.rnn
    }

    /// Mutable access to the internal [`SpiralRnn`] for fine-tuning.
    pub fn rnn_mut(&mut self) -> &mut SpiralRnn {
        &mut self.rnn
    }

    /// Generates a [`DifferentialResonance`] conditioned on the provided telemetry.
    pub fn generate(
        &mut self,
        volume: &ZSpaceVolume,
        projector: &VisionProjector,
        chrono: Option<&ChronoSummary>,
        atlas: Option<&AtlasFrame>,
        previous: Option<&DifferentialResonance>,
    ) -> PureResult<DifferentialResonance> {
        if volume.depth() > self.steps {
            return Err(TensorError::InvalidDimensions {
                rows: volume.depth(),
                cols: self.steps,
            });
        }
        let profile = volume.slice_profile()?;
        let encoded = self.encode(volume, projector, chrono, atlas, previous, &profile)?;
        let latent = self.rnn.forward(&encoded)?;
        self.decode(
            volume, projector, chrono, atlas, previous, &profile, &latent,
        )
    }

    fn encode(
        &self,
        volume: &ZSpaceVolume,
        projector: &VisionProjector,
        chrono: Option<&ChronoSummary>,
        atlas: Option<&AtlasFrame>,
        previous: Option<&DifferentialResonance>,
        profile: &ZSliceProfile,
    ) -> PureResult<Tensor> {
        let depth = profile.depth();
        let mut buffer = vec![0.0f32; self.steps * self.features_per_slice];
        let atlas_signal = atlas
            .and_then(|frame| frame.z_signal)
            .unwrap_or_else(|| projector.focus());
        let atlas_pressure = atlas
            .and_then(|frame| frame.suggested_pressure)
            .unwrap_or_else(|| projector.spread());
        let atlas_total = atlas
            .and_then(|frame| frame.collapse_total)
            .unwrap_or_else(|| projector.energy_bias());
        let chrono_mean = chrono
            .map(|summary| summary.mean_energy)
            .unwrap_or(atlas_total);
        let chrono_std = chrono.map(|summary| summary.energy_std).unwrap_or(0.0);
        let global_energy = volume.total_energy();
        let aspect = if volume.width() > 0 {
            volume.height() as f32 / volume.width() as f32
        } else {
            1.0
        };
        let prev_energy = previous.map(|res| res.infinity_energy.data().to_vec());
        let prev_objective = previous.map(|res| res.recursive_objective.data().to_vec());
        for idx in 0..depth {
            let offset = idx * self.features_per_slice;
            if self.features_per_slice > 0 {
                buffer[offset] = profile.mean(idx);
            }
            if self.features_per_slice > 1 {
                buffer[offset + 1] = profile.std(idx);
            }
            if self.features_per_slice > 2 {
                buffer[offset + 2] = profile.energy(idx);
            }
            if self.features_per_slice > 3 {
                buffer[offset + 3] = projector.focus();
            }
            if self.features_per_slice > 4 {
                buffer[offset + 4] = projector.spread();
            }
            if self.features_per_slice > 5 {
                buffer[offset + 5] = projector.energy_bias();
            }
            if self.features_per_slice > 6 {
                buffer[offset + 6] = atlas_signal;
            }
            if self.features_per_slice > 7 {
                buffer[offset + 7] = atlas_pressure;
            }
            if self.features_per_slice > 8 {
                buffer[offset + 8] = prev_energy
                    .as_ref()
                    .map(|values| values[idx % values.len()])
                    .unwrap_or(chrono_mean);
            }
            if self.features_per_slice > 9 {
                buffer[offset + 9] = prev_objective
                    .as_ref()
                    .map(|values| values[idx % values.len()])
                    .unwrap_or(chrono_std);
            }
            if self.features_per_slice > 10 {
                buffer[offset + 10] = global_energy;
            }
            if self.features_per_slice > 11 {
                buffer[offset + 11] = aspect;
            }
        }
        Tensor::from_vec(1, buffer.len(), buffer)
    }

    fn decode(
        &self,
        volume: &ZSpaceVolume,
        projector: &VisionProjector,
        chrono: Option<&ChronoSummary>,
        atlas: Option<&AtlasFrame>,
        previous: Option<&DifferentialResonance>,
        profile: &ZSliceProfile,
        latent: &Tensor,
    ) -> PureResult<DifferentialResonance> {
        let depth = volume.depth();
        let hidden = latent.data();
        if hidden.is_empty() {
            return Err(TensorError::EmptyInput("spiral_resonance_latent"));
        }
        let chrono_drift = chrono.map(|summary| summary.mean_drift).unwrap_or(0.0);
        let chrono_energy_std = chrono.map(|summary| summary.energy_std).unwrap_or(0.0);
        let chrono_drift_std = chrono.map(|summary| summary.drift_std).unwrap_or(0.0);
        let atlas_feedback = atlas
            .and_then(|frame| frame.collapse_total)
            .unwrap_or_else(|| projector.energy_bias());
        let prev_energy = previous.map(|res| res.infinity_energy.data().to_vec());
        let prev_objective = previous.map(|res| res.recursive_objective.data().to_vec());
        let prev_homotopy = previous.map(|res| res.homotopy_flow.data().to_vec());
        let prev_projection = previous.map(|res| res.infinity_projection.data().to_vec());

        let mut energies = Vec::with_capacity(depth);
        let mut objectives = Vec::with_capacity(depth);
        let mut homotopies = Vec::with_capacity(depth);
        let mut projections = Vec::with_capacity(depth);
        let mut functors = Vec::with_capacity(depth);

        for idx in 0..depth {
            let base = hidden[idx % hidden.len()];
            let mean = profile.mean(idx);
            let std = profile.std(idx);
            let slice_energy = profile.energy(idx);
            let prev_e = prev_energy
                .as_ref()
                .map(|values| values[idx % values.len()])
                .unwrap_or(slice_energy);
            let prev_o = prev_objective
                .as_ref()
                .map(|values| values[idx % values.len()])
                .unwrap_or(mean);
            let prev_h = prev_homotopy
                .as_ref()
                .map(|values| values[idx % values.len()])
                .unwrap_or(0.0);
            let prev_p = prev_projection
                .as_ref()
                .map(|values| values[idx % values.len()])
                .unwrap_or(slice_energy.tanh());

            let intensity = mean.abs() + std + slice_energy;
            let energy_value = (base + intensity + prev_e + atlas_feedback).abs() + 1e-3;
            energies.push(energy_value);

            let objective_value = (base + prev_o + projector.energy_bias() + chrono_drift).tanh();
            objectives.push(objective_value);

            let homotopy_value = (base + prev_h + projector.focus() - 0.5).tanh();
            homotopies.push(homotopy_value);

            let projection_value = (base + prev_p + slice_energy - chrono_energy_std).tanh();
            projections.push(projection_value);

            let functor_value =
                objective_value * 0.5 + slice_energy * 0.1 + chrono_drift_std * 0.05;
            functors.push(functor_value);
        }

        let homotopy_tensor = Tensor::from_vec(1, depth, homotopies)?;
        let functor_tensor = Tensor::from_vec(1, depth, functors)?;
        let objective_tensor = Tensor::from_vec(1, depth, objectives)?;
        let projection_tensor = Tensor::from_vec(1, depth, projections)?;
        let energy_tensor = Tensor::from_vec(1, depth, energies)?;

        Ok(DifferentialResonance {
            homotopy_flow: homotopy_tensor,
            functor_linearisation: functor_tensor,
            recursive_objective: objective_tensor,
            infinity_projection: projection_tensor,
            infinity_energy: energy_tensor,
        })
    }
}

/// Decodes latent feature vectors into volumetric Z-space tensors.
#[derive(Debug)]
pub struct ZDecoder {
    depth: usize,
    height: usize,
    width: usize,
    rng: StdRng,
}

impl ZDecoder {
    /// Creates a decoder with the expected target dimensions and RNG seed.
    pub fn new(depth: usize, height: usize, width: usize, seed: u64) -> PureResult<Self> {
        if depth == 0 || height == 0 || width == 0 {
            return Err(TensorError::InvalidDimensions {
                rows: depth.max(1),
                cols: height.saturating_mul(width).max(1),
            });
        }
        Ok(Self {
            depth,
            height,
            width,
            rng: StdRng::seed_from_u64(seed),
        })
    }

    /// Decodes the latent tensor into a Z-space volume using stochastic projection.
    pub fn decode(&mut self, latent: &Tensor) -> PureResult<ZSpaceVolume> {
        let features = latent.data();
        if features.is_empty() {
            return Err(TensorError::EmptyInput("z_decoder_latent"));
        }
        let voxel_count = self
            .depth
            .checked_mul(self.height)
            .and_then(|value| value.checked_mul(self.width))
            .ok_or(TensorError::InvalidDimensions {
                rows: self.depth,
                cols: self.height.saturating_mul(self.width),
            })?;
        let mut voxels = Vec::with_capacity(voxel_count);
        for _ in 0..voxel_count {
            let mut value = 0.0f32;
            for &feature in features.iter() {
                let weight: f32 = self.rng.gen_range(-1.0..1.0);
                value += feature * weight;
            }
            let normalised = value / features.len() as f32;
            voxels.push(normalised.tanh());
        }
        ZSpaceVolume::from_voxels(self.depth, self.height, self.width, voxels)
    }

    /// Decodes the latent tensor and applies optional refinement stages.
    pub fn decode_with_refinement(
        &mut self,
        latent: &Tensor,
        diffuser: Option<&ZDiffuser>,
        interpolation: Option<InterpolationMethod>,
        upscale_factor: Option<usize>,
    ) -> PureResult<ZSpaceVolume> {
        let mut volume = self.decode(latent)?;
        if let Some(diffuser) = diffuser {
            volume = diffuser.diffuse(&volume)?;
        }
        if let Some(method) = interpolation {
            volume = volume.interpolate(method)?;
        }
        if let Some(factor) = upscale_factor {
            if factor > 1 {
                volume = volume.upscale(factor)?;
            }
        }
        Ok(volume)
    }

    /// Returns the configured depth.
    pub fn depth(&self) -> usize {
        self.depth
    }

    /// Returns the configured height.
    pub fn height(&self) -> usize {
        self.height
    }

    /// Returns the configured width.
    pub fn width(&self) -> usize {
        self.width
    }
}

/// Streams Z-space volumes while generating resonances and temporal projections.
pub struct VideoStreamProjector {
    projector: VisionProjector,
    generator: ResonanceGenerator,
    smoothing: TemporalResonanceBuffer,
    previous_resonance: Option<Arc<DifferentialResonance>>,
    diffuser: Option<ZDiffuser>,
    super_resolution: Option<(InterpolationMethod, usize)>,
}

impl VideoStreamProjector {
    /// Creates a new video stream projector with the desired smoothing decay.
    pub fn new(projector: VisionProjector, generator: ResonanceGenerator, decay: f32) -> Self {
        Self {
            projector,
            generator,
            smoothing: TemporalResonanceBuffer::new(decay),
            previous_resonance: None,
            diffuser: None,
            super_resolution: None,
        }
    }

    /// Configures a diffuser that is applied before projection.
    pub fn with_diffuser(mut self, diffuser: ZDiffuser) -> Self {
        self.diffuser = Some(diffuser);
        self
    }

    /// Enables Z-space super resolution using interpolation and spatial upscaling.
    pub fn with_super_resolution(mut self, method: InterpolationMethod, factor: usize) -> Self {
        self.super_resolution = Some((method, factor));
        self
    }

    /// Resets accumulated temporal state.
    pub fn reset(&mut self) {
        self.smoothing.clear();
        self.previous_resonance = None;
    }

    /// Accessor for the underlying projector.
    pub fn projector(&self) -> &VisionProjector {
        &self.projector
    }

    /// Mutable accessor for the underlying projector.
    pub fn projector_mut(&mut self) -> &mut VisionProjector {
        &mut self.projector
    }

    /// Returns the previously generated resonance when available.
    pub fn last_resonance(&self) -> Option<&Arc<DifferentialResonance>> {
        self.previous_resonance.as_ref()
    }

    /// Processes a single frame and returns the projection together with the resonance.
    pub fn step(
        &mut self,
        volume: &ZSpaceVolume,
        chrono: Option<&ChronoSummary>,
        atlas: Option<&AtlasFrame>,
    ) -> PureResult<(Tensor, Arc<DifferentialResonance>)> {
        if let Some(frame) = atlas {
            self.projector.calibrate_from_atlas(frame);
        }
        let mut working = volume.clone();
        if let Some(diffuser) = &self.diffuser {
            working = diffuser.diffuse(&working)?;
        }
        if let Some((method, factor)) = self.super_resolution {
            working = working.interpolate(method)?;
            if factor > 1 {
                working = working.upscale(factor)?;
            }
        }
        let resonance = self.generator.generate(
            &working,
            &self.projector,
            chrono,
            atlas,
            self.previous_resonance.as_deref(),
        )?;
        let resonance = Arc::new(resonance);
        let projection = self.projector.project_with_temporal(
            &working,
            resonance.as_ref(),
            &mut self.smoothing,
        )?;
        self.previous_resonance = Some(resonance.clone());
        Ok((projection, resonance))
    }

    /// Projects a full sequence of volumes using optional telemetry and atlas data.
    pub fn project_sequence(
        &mut self,
        volumes: &[ZSpaceVolume],
        chrono: &[Option<ChronoSummary>],
        atlas: &[Option<AtlasFrame>],
    ) -> PureResult<Vec<Tensor>> {
        if !chrono.is_empty() && chrono.len() != volumes.len() {
            return Err(TensorError::DataLength {
                expected: volumes.len(),
                got: chrono.len(),
            });
        }
        if !atlas.is_empty() && atlas.len() != volumes.len() {
            return Err(TensorError::DataLength {
                expected: volumes.len(),
                got: atlas.len(),
            });
        }
        let mut projections = Vec::with_capacity(volumes.len());
        for (idx, volume) in volumes.iter().enumerate() {
            let chrono_ref = chrono.get(idx).and_then(|summary| summary.as_ref());
            let atlas_ref = atlas.get(idx).and_then(|frame| frame.as_ref());
            let (projection, _) = self.step(volume, chrono_ref, atlas_ref)?;
            projections.push(projection);
        }
        Ok(projections)
    }
}

/// Metadata describing a registered camera/view that contributes to a Z-space volume.
#[derive(Clone, Debug, PartialEq)]
pub struct ViewDescriptor {
    id: Arc<str>,
    origin: [f32; 3],
    forward: [f32; 3],
    baseline_weight: f32,
}

impl ViewDescriptor {
    /// Creates a new view descriptor with the provided identifier, origin, and forward vector.
    pub fn new(id: impl Into<String>, origin: [f32; 3], forward: [f32; 3]) -> Self {
        let id: Arc<str> = Arc::from(id.into());
        let mut descriptor = Self {
            id,
            origin,
            forward: normalise_direction(forward),
            baseline_weight: 1.0,
        };
        if !descriptor.forward.iter().any(|value| value.abs() > 0.0) {
            descriptor.forward = [0.0, 0.0, 1.0];
        }
        descriptor
    }

    /// Sets a baseline importance weight for the view during fusion.
    pub fn with_baseline_weight(mut self, weight: f32) -> Self {
        self.baseline_weight = weight.max(0.0);
        self
    }

    /// Returns the identifier of the view.
    pub fn id(&self) -> &str {
        &self.id
    }

    /// Returns the origin of the camera in world coordinates.
    pub fn origin(&self) -> [f32; 3] {
        self.origin
    }

    /// Updates the origin of the camera in world coordinates.
    pub fn set_origin(&mut self, origin: [f32; 3]) {
        self.origin = origin;
    }

    /// Returns the forward direction of the camera.
    pub fn forward(&self) -> [f32; 3] {
        self.forward
    }

    /// Updates the forward direction (normalised) of the camera.
    pub fn set_forward(&mut self, forward: [f32; 3]) {
        self.forward = normalise_direction(forward);
    }

    /// Returns the baseline fusion weight associated with this view.
    pub fn baseline_weight(&self) -> f32 {
        self.baseline_weight.max(0.0)
    }

    fn alignment(&self, focus: [f32; 3]) -> f32 {
        let focus = normalise_direction(focus);
        let dot =
            self.forward[0] * focus[0] + self.forward[1] * focus[1] + self.forward[2] * focus[2];
        dot.max(0.0)
    }
}

/// Helper that fuses multi-view registrations into Z-space attention profiles.
#[derive(Clone, Debug)]
pub struct MultiViewFusion {
    views: Vec<ViewDescriptor>,
    focus_direction: [f32; 3],
    alignment_gamma: f32,
}

impl MultiViewFusion {
    /// Builds a new fusion helper from the provided view descriptors.
    pub fn new(views: Vec<ViewDescriptor>) -> PureResult<Self> {
        if views.is_empty() {
            return Err(TensorError::EmptyInput("multi_view_fusion"));
        }
        Ok(Self {
            views,
            focus_direction: [0.0, 0.0, 1.0],
            alignment_gamma: 1.0,
        })
    }

    /// Returns the registered views.
    pub fn views(&self) -> &[ViewDescriptor] {
        &self.views
    }

    /// Returns the number of registered views.
    pub fn view_count(&self) -> usize {
        self.views.len()
    }

    /// Updates the focus direction used when modulating view weights.
    pub fn with_focus_direction(mut self, focus_direction: [f32; 3]) -> Self {
        self.focus_direction = normalise_direction(focus_direction);
        self
    }

    /// Updates the alignment gamma used to sharpen or soften orientation bias.
    pub fn with_alignment_gamma(mut self, gamma: f32) -> Self {
        self.alignment_gamma = if gamma.is_finite() {
            gamma.clamp(0.25, 8.0)
        } else {
            1.0
        };
        self
    }

    /// Returns the current focus direction.
    pub fn focus_direction(&self) -> [f32; 3] {
        self.focus_direction
    }

    /// Returns the alignment gamma used for orientation bias.
    pub fn alignment_gamma(&self) -> f32 {
        self.alignment_gamma
    }

    /// Returns the current normalised bias profile applied during fusion.
    pub fn view_bias_profile(&self) -> Vec<f32> {
        self.normalised_biases()
    }

    fn raw_biases(&self) -> Vec<f32> {
        let focus = self.focus_direction;
        let gamma = self.alignment_gamma.max(1e-3);
        self.views
            .iter()
            .map(|view| {
                let alignment = view.alignment(focus).max(1e-3).powf(gamma);
                alignment * view.baseline_weight().max(1e-3)
            })
            .collect()
    }

    fn normalised_biases(&self) -> Vec<f32> {
        let mut biases = self.raw_biases();
        if biases.is_empty() {
            return biases;
        }
        ZSpaceVolume::normalise_weights(&mut biases);
        biases
    }
}

fn normalise_direction(direction: [f32; 3]) -> [f32; 3] {
    let norm =
        (direction[0] * direction[0] + direction[1] * direction[1] + direction[2] * direction[2])
            .sqrt();
    if norm <= 1e-6 || !norm.is_finite() {
        [0.0, 0.0, 1.0]
    } else {
        [
            direction[0] / norm,
            direction[1] / norm,
            direction[2] / norm,
        ]
    }
}

impl ZSpaceVolume {
    /// Computes a spectral energy response for each depth slice using the provided window.
    pub fn spectral_response(&self, window: &SpectralWindow) -> Vec<f32> {
        let slice_len = self.height.saturating_mul(self.width);
        if slice_len == 0 || self.depth == 0 {
            return Vec::new();
        }
        let mut response = Vec::with_capacity(self.depth);
        let window_weights = window.weights(self.depth);
        for (z, coeff) in window_weights.iter().enumerate() {
            let start = z * slice_len;
            let end = start + slice_len;
            let slice = &self.voxels[start..end];
            let energy = if slice_len > 0 {
                slice.iter().map(|v| v.abs()).sum::<f32>() / slice_len as f32
            } else {
                0.0
            };
            response.push(energy * coeff);
        }
        response
    }

    /// Performs an exponential moving average with another volume in-place.
    pub fn accumulate(&mut self, next: &ZSpaceVolume, alpha: f32) -> PureResult<()> {
        if self.depth != next.depth || self.height != next.height || self.width != next.width {
            return Err(TensorError::ShapeMismatch {
                left: (self.depth, self.height * self.width),
                right: (next.depth, next.height * next.width),
            });
        }
        if !alpha.is_finite() || !(0.0..=1.0).contains(&alpha) {
            return Err(TensorError::InvalidValue {
                label: "temporal_alpha",
            });
        }
        if self.resonance_decay.len() != next.resonance_decay.len() {
            return Err(TensorError::ShapeMismatch {
                left: (self.depth, self.height * self.width),
                right: (next.depth, next.height * next.width),
            });
        }
        let retain = 1.0 - alpha;
        for (current, incoming) in self.voxels.iter_mut().zip(next.voxels.iter()) {
            *current = (*current * retain) + (incoming * alpha);
        }
        let harmonic_channels = self.harmonic_channels.max(next.harmonic_channels);
        if self.harmonic_channels != harmonic_channels {
            self.ensure_harmonic_channels(harmonic_channels);
        }
        let mut expanded_next;
        let next_harmonics: &[f32] = if next.harmonic_channels == harmonic_channels {
            &next.temporal_harmonics
        } else {
            expanded_next = vec![0.0; self.voxel_count().saturating_mul(harmonic_channels)];
            if next.harmonic_channels > 0 {
                let next_stride = next.harmonic_channels;
                let dst_stride = harmonic_channels;
                for (voxel_idx, chunk) in expanded_next
                    .chunks_mut(dst_stride)
                    .enumerate()
                    .take(next.voxel_count())
                {
                    let src_start = voxel_idx * next_stride;
                    let src_end = src_start + next_stride;
                    let dst_slice = &mut chunk[..next_stride];
                    dst_slice.copy_from_slice(&next.temporal_harmonics[src_start..src_end]);
                }
            }
            &expanded_next
        };
        for (current, incoming) in self
            .temporal_harmonics
            .iter_mut()
            .zip(next_harmonics.iter())
        {
            *current = (*current * retain) + (incoming * alpha);
        }
        for (current, incoming) in self
            .resonance_decay
            .iter_mut()
            .zip(next.resonance_decay.iter())
        {
            *current = (*current * retain) + (incoming * alpha);
        }
        Ok(())
    }

    /// Returns a blended copy that incorporates the next volume using EMA weighting.
    pub fn accumulated(&self, next: &ZSpaceVolume, alpha: f32) -> PureResult<Self> {
        let mut blended = Self {
            depth: self.depth,
            height: self.height,
            width: self.width,
            voxels: self.voxels.clone(),
            harmonic_channels: self.harmonic_channels,
            temporal_harmonics: self.temporal_harmonics.clone(),
            resonance_decay: self.resonance_decay.clone(),
        };
        blended.accumulate(next, alpha)?;
        Ok(blended)
    }

    /// Blends a sequence of volumes using the provided weights.
    pub fn blend_sequence(sequence: &[ZSpaceVolume], weights: &[f32]) -> PureResult<Self> {
        if sequence.is_empty() {
            return Err(TensorError::EmptyInput("z_space_sequence"));
        }
        if weights.len() != sequence.len() {
            return Err(TensorError::DataLength {
                expected: sequence.len(),
                got: weights.len(),
            });
        }
        let base = &sequence[0];
        let harmonic_channels = sequence
            .iter()
            .map(|volume| volume.harmonic_channels)
            .max()
            .unwrap_or(0);
        let mut blended = ZSpaceVolume::zeros_with_temporal(
            base.depth,
            base.height,
            base.width,
            harmonic_channels,
        )?;
        for value in blended.resonance_decay.iter_mut() {
            *value = 0.0;
        }
        let mut total_weight = 0.0f32;
        let voxel_count = blended.voxel_count();
        for (volume, &weight) in sequence.iter().zip(weights.iter()) {
            if volume.depth != base.depth
                || volume.height != base.height
                || volume.width != base.width
            {
                return Err(TensorError::ShapeMismatch {
                    left: (base.depth, base.height * base.width),
                    right: (volume.depth, volume.height * volume.width),
                });
            }
            if !weight.is_finite() {
                return Err(TensorError::NonFiniteValue {
                    label: "temporal_weight",
                    value: weight,
                });
            }
            total_weight += weight;
            for idx in 0..voxel_count {
                blended.voxels[idx] += volume.voxels()[idx] * weight;
                blended.resonance_decay[idx] += volume.resonance_decay()[idx] * weight;
                if volume.harmonic_channels > 0 && harmonic_channels > 0 {
                    let src_offset = idx * volume.harmonic_channels;
                    let dst_offset = idx * harmonic_channels;
                    for channel in 0..volume.harmonic_channels.min(harmonic_channels) {
                        blended.temporal_harmonics[dst_offset + channel] +=
                            volume.temporal_harmonics()[src_offset + channel] * weight;
                    }
                }
            }
        }
        if total_weight > 0.0 {
            let inv = 1.0 / total_weight;
            for value in blended.voxels.iter_mut() {
                *value *= inv;
            }
            for value in blended.temporal_harmonics.iter_mut() {
                *value *= inv;
            }
            for value in blended.resonance_decay.iter_mut() {
                *value *= inv;
            }
        }
        Ok(blended)
    }
}

/// Adaptive projector that fuses resonance telemetry with chrono summaries.
#[derive(Clone, Debug)]
pub struct VisionProjector {
    focus: f32,
    spread: f32,
    energy_bias: f32,
    window: SpectralWindow,
    temporal_focus: f32,
    temporal_decay: f32,
}

impl VisionProjector {
    /// Creates a new projector with explicit Z focus, spread, and energy bias.
    pub fn new(focus: f32, spread: f32, energy_bias: f32) -> Self {
        let focus = focus.clamp(0.0, 1.0);
        let spread = if spread.is_finite() && spread > 1e-3 {
            spread
        } else {
            0.35
        };
        let energy_bias = if energy_bias.is_finite() {
            energy_bias
        } else {
            0.0
        };
        Self {
            focus,
            spread,
            energy_bias,
            window: SpectralWindow::hann(),
            temporal_focus: 1.0,
            temporal_decay: 0.35,
        }
    }

    /// Sets a custom spectral window that modulates the depth attention profile.
    pub fn with_spectral_window(mut self, window: SpectralWindow) -> Self {
        self.window = window;
        self
    }

    /// Builds a projector from a chrono summary.
    pub fn from_summary(summary: &ChronoSummary) -> Self {
        let span = (summary.max_energy - summary.min_energy).abs().max(1e-3);
        let focus = ((summary.mean_energy - summary.min_energy) / span).clamp(0.0, 1.0);
        let mut spread = (summary.energy_std / span).clamp(0.05, 1.0);
        if summary.mean_abs_drift.is_finite() {
            spread /= 1.0 + summary.mean_abs_drift.abs();
        }
        let energy_bias = summary.mean_decay;
        let mut projector = Self::new(focus, spread, energy_bias);
        if summary.mean_abs_drift.is_finite() {
            projector.temporal_decay =
                (1.0 / (1.0 + summary.mean_abs_drift.abs())).clamp(0.05, 1.0);
        }
        projector.temporal_focus = 1.0;
        projector
    }

    /// Updates the projector using live atlas telemetry.
    pub fn calibrate_from_atlas(&mut self, frame: &AtlasFrame) {
        if let Some(signal) = frame.z_signal {
            if signal.is_finite() {
                self.focus = signal.clamp(0.0, 1.0);
            }
        }
        if let Some(pressure) = frame.suggested_pressure {
            if pressure.is_finite() {
                let candidate = (pressure / 32.0).abs().clamp(0.05, 2.0);
                self.spread = candidate.max(0.05);
            }
        }
        if let Some(total) = frame.collapse_total {
            if total.is_finite() {
                self.energy_bias = total.tanh();
            }
        }
        for metric in &frame.metrics {
            match metric.name.as_str() {
                "temporal_focus" | "z_temporal_focus" => {
                    self.temporal_focus = metric.value.clamp(0.0, 1.0);
                }
                "temporal_decay" | "z_temporal_decay" => {
                    if metric.value.is_finite() {
                        self.temporal_decay = metric.value.abs().clamp(0.05, 1.0);
                    }
                }
                _ => {}
            }
            if let Some(district) = metric.district() {
                if district.eq_ignore_ascii_case("temporal") && metric.value.is_finite() {
                    self.temporal_decay = metric.value.abs().clamp(0.05, 1.0);
                }
            }
        }
    }

    /// Returns the current focus along the Z axis.
    pub fn focus(&self) -> f32 {
        self.focus
    }

    /// Returns the current spread of the focus window.
    pub fn spread(&self) -> f32 {
        self.spread
    }

    /// Returns the current energy bias modifier.
    pub fn energy_bias(&self) -> f32 {
        self.energy_bias
    }

    /// Returns the configured spectral window.
    pub fn spectral_window(&self) -> SpectralWindow {
        self.window
    }

    fn compute_depth_weights(
        &self,
        volume: &ZSpaceVolume,
        resonance: &DifferentialResonance,
    ) -> PureResult<Vec<f32>> {
        let mut weights = volume.resonance_weights(resonance)?;
        if weights.is_empty() {
            return Ok(weights);
        }
        let window = self.window.weights(volume.depth());
        let spread = self.spread.max(1e-3);
        let energy_mod = 1.0 + self.energy_bias.tanh();
        if volume.depth() > 1 {
            let denom = (volume.depth() - 1) as f32;
            for (idx, weight) in weights.iter_mut().enumerate() {
                let position = if denom > 0.0 { idx as f32 / denom } else { 0.0 };
                let delta = position - self.focus;
                let gaussian = (-0.5 * (delta / spread).powi(2)).exp();
                let window_coeff = window.get(idx).copied().unwrap_or(1.0);
                *weight *= gaussian.max(1e-6) * energy_mod.max(0.1) * window_coeff.max(1e-6);
            }
        } else {
            let coeff = window.first().copied().unwrap_or(1.0);
            for weight in weights.iter_mut() {
                *weight *= energy_mod.max(0.1) * coeff.max(1e-6);
            }
        }
        ZSpaceVolume::normalise_weights(&mut weights);
        Ok(weights)
    }

    fn compute_temporal_weights(&self, frames: usize) -> Vec<f32> {
        if frames == 0 {
            return Vec::new();
        }
        if frames == 1 {
            return vec![1.0];
        }
        let focus = self.temporal_focus.clamp(0.0, 1.0);
        let decay = self.temporal_decay.max(1e-3);
        let denom = (frames - 1) as f32;
        let mut weights = Vec::with_capacity(frames);
        for idx in 0..frames {
            let position = if denom > 0.0 { idx as f32 / denom } else { 0.0 };
            let delta = position - focus;
            let gaussian = (-0.5 * (delta / decay).powi(2)).exp();
            weights.push(gaussian.max(1e-6));
        }
        let mut total = 0.0f32;
        for weight in &weights {
            total += *weight;
        }
        if total <= f32::EPSILON || !total.is_finite() {
            let uniform = 1.0 / frames as f32;
            weights.iter_mut().for_each(|w| *w = uniform);
        } else {
            weights.iter_mut().for_each(|w| *w /= total);
        }
        weights
    }

    /// Returns the temporal weights applied when fusing a sequence of frames.
    pub fn temporal_weights(&self, frames: usize) -> Vec<f32> {
        self.compute_temporal_weights(frames)
    }

    fn streaming_alpha(&self) -> f32 {
        (1.0 - self.temporal_decay.clamp(0.0, 0.99)).clamp(0.05, 0.95)
    }

    /// Applies the projector's streaming temporal preference as an EMA update.
    pub fn accumulate_temporal(
        &self,
        state: &mut ZSpaceVolume,
        next: &ZSpaceVolume,
    ) -> PureResult<()> {
        let alpha = self.streaming_alpha();
        state.accumulate(next, alpha)
    }

    /// Fuses a temporal sequence of volumes into a single blended volume.
    pub fn fuse_sequence(&self, sequence: &[ZSpaceVolume]) -> PureResult<ZSpaceVolume> {
        if sequence.is_empty() {
            return Err(TensorError::EmptyInput("z_space_sequence"));
        }
        let weights = self.compute_temporal_weights(sequence.len());
        ZSpaceVolume::blend_sequence(sequence, &weights)
    }

    /// Produces the final depth weights as a tensor.
    pub fn depth_weights(
        &self,
        volume: &ZSpaceVolume,
        resonance: &DifferentialResonance,
    ) -> PureResult<Tensor> {
        let weights = self.compute_depth_weights(volume, resonance)?;
        Tensor::from_vec(1, weights.len(), weights)
    }

    /// Produces temporally smoothed depth weights using a [`TemporalResonanceBuffer`].
    pub fn depth_weights_with_temporal(
        &self,
        volume: &ZSpaceVolume,
        resonance: &DifferentialResonance,
        buffer: &mut TemporalResonanceBuffer,
    ) -> PureResult<Tensor> {
        let weights = self.compute_depth_weights(volume, resonance)?;
        let smoothed = buffer.apply(&weights)?;
        if !smoothed.is_empty() && smoothed.len() != weights.len() {
            return Err(TensorError::ShapeMismatch {
                left: (weights.len(), 1),
                right: (smoothed.len(), 1),
            });
        }
        Tensor::from_vec(1, smoothed.len(), smoothed)
    }

    /// Projects the volume into a single 2D tensor using calibrated weights.
    pub fn project(
        &self,
        volume: &ZSpaceVolume,
        resonance: &DifferentialResonance,
    ) -> PureResult<Tensor> {
        let weights = self.compute_depth_weights(volume, resonance)?;
        volume.collapse_with_weights(&weights)
    }

    /// Projects the volume while folding in temporally smoothed resonance weights.
    pub fn project_with_temporal(
        &self,
        volume: &ZSpaceVolume,
        resonance: &DifferentialResonance,
        buffer: &mut TemporalResonanceBuffer,
    ) -> PureResult<Tensor> {
        let weights = self.compute_depth_weights(volume, resonance)?;
        let smoothed = buffer.apply(&weights)?;
        if !smoothed.is_empty() && smoothed.len() != weights.len() {
            return Err(TensorError::ShapeMismatch {
                left: (weights.len(), 1),
                right: (smoothed.len(), 1),
            });
        }
        volume.collapse_with_weights(&smoothed)
    }

    fn apply_multi_view_biases(
        &self,
        weights: &mut Vec<f32>,
        fusion: &MultiViewFusion,
    ) -> PureResult<()> {
        if weights.len() != fusion.view_count() {
            return Err(TensorError::ShapeMismatch {
                left: (weights.len(), 1),
                right: (fusion.view_count(), 1),
            });
        }
        let biases = fusion.normalised_biases();
        if biases.len() != weights.len() {
            return Err(TensorError::ShapeMismatch {
                left: (weights.len(), 1),
                right: (biases.len(), 1),
            });
        }
        for (weight, bias) in weights.iter_mut().zip(biases.iter()) {
            *weight *= bias.max(1e-6);
        }
        ZSpaceVolume::normalise_weights(weights);
        Ok(())
    }

    /// Produces per-view weights for a multi-camera fusion configuration.
    pub fn depth_weights_multi_view(
        &self,
        fusion: &MultiViewFusion,
        volume: &ZSpaceVolume,
        resonance: &DifferentialResonance,
    ) -> PureResult<Tensor> {
        if fusion.view_count() != volume.depth() {
            return Err(TensorError::ShapeMismatch {
                left: (fusion.view_count(), volume.height() * volume.width()),
                right: (volume.depth(), volume.height() * volume.width()),
            });
        }
        let mut weights = self.compute_depth_weights(volume, resonance)?;
        self.apply_multi_view_biases(&mut weights, fusion)?;
        Tensor::from_vec(1, weights.len(), weights)
    }

    /// Produces temporally smoothed per-view weights for a multi-camera fusion configuration.
    pub fn depth_weights_multi_view_with_temporal(
        &self,
        fusion: &MultiViewFusion,
        volume: &ZSpaceVolume,
        resonance: &DifferentialResonance,
        buffer: &mut TemporalResonanceBuffer,
    ) -> PureResult<Tensor> {
        if fusion.view_count() != volume.depth() {
            return Err(TensorError::ShapeMismatch {
                left: (fusion.view_count(), volume.height() * volume.width()),
                right: (volume.depth(), volume.height() * volume.width()),
            });
        }
        let mut weights = self.compute_depth_weights(volume, resonance)?;
        self.apply_multi_view_biases(&mut weights, fusion)?;
        let smoothed = buffer.apply(&weights)?;
        if !smoothed.is_empty() && smoothed.len() != weights.len() {
            return Err(TensorError::ShapeMismatch {
                left: (weights.len(), 1),
                right: (smoothed.len(), 1),
            });
        }
        Tensor::from_vec(1, smoothed.len(), smoothed)
    }

    /// Projects a multi-view Z-space volume into a fused 2D representation using calibrated weights.
    pub fn project_multi_view(
        &self,
        fusion: &MultiViewFusion,
        volume: &ZSpaceVolume,
        resonance: &DifferentialResonance,
    ) -> PureResult<Tensor> {
        if fusion.view_count() != volume.depth() {
            return Err(TensorError::ShapeMismatch {
                left: (fusion.view_count(), volume.height() * volume.width()),
                right: (volume.depth(), volume.height() * volume.width()),
            });
        }
        let mut weights = self.compute_depth_weights(volume, resonance)?;
        self.apply_multi_view_biases(&mut weights, fusion)?;
        volume.collapse_with_weights(&weights)
    }

    /// Projects a multi-view Z-space volume while applying temporal smoothing of the view weights.
    pub fn project_multi_view_with_temporal(
        &self,
        fusion: &MultiViewFusion,
        volume: &ZSpaceVolume,
        resonance: &DifferentialResonance,
        buffer: &mut TemporalResonanceBuffer,
    ) -> PureResult<Tensor> {
        if fusion.view_count() != volume.depth() {
            return Err(TensorError::ShapeMismatch {
                left: (fusion.view_count(), volume.height() * volume.width()),
                right: (volume.depth(), volume.height() * volume.width()),
            });
        }
        let mut weights = self.compute_depth_weights(volume, resonance)?;
        self.apply_multi_view_biases(&mut weights, fusion)?;
        let smoothed = buffer.apply(&weights)?;
        if !smoothed.is_empty() && smoothed.len() != weights.len() {
            return Err(TensorError::ShapeMismatch {
                left: (weights.len(), 1),
                right: (smoothed.len(), 1),
            });
        }
        volume.collapse_with_weights(&smoothed)
    }
}

impl Default for VisionProjector {
    fn default() -> Self {
        Self::new(0.5, 0.35, 0.0)
    }
}

/// Lightweight 3D tensor storing an image or feature map in `CHW` layout.
#[derive(Clone, Debug, PartialEq)]
pub struct ImageTensor {
    channels: usize,
    height: usize,
    width: usize,
    data: Vec<f32>,
}

impl ImageTensor {
    /// Creates a new image tensor from raw data in `CHW` order.
    pub fn new(channels: usize, height: usize, width: usize, data: Vec<f32>) -> PureResult<Self> {
        if channels == 0 || height == 0 || width == 0 {
            return Err(TensorError::InvalidDimensions {
                rows: channels.max(1),
                cols: height.saturating_mul(width),
            });
        }
        let expected = channels
            .checked_mul(height)
            .and_then(|v| v.checked_mul(width))
            .ok_or_else(|| TensorError::InvalidDimensions {
                rows: channels,
                cols: height.saturating_mul(width),
            })?;
        if expected != data.len() {
            return Err(TensorError::DataLength {
                expected,
                got: data.len(),
            });
        }
        Ok(Self {
            channels,
            height,
            width,
            data,
        })
    }

    /// Creates an image tensor filled with zeros.
    pub fn zeros(channels: usize, height: usize, width: usize) -> PureResult<Self> {
        let volume = channels
            .checked_mul(height)
            .and_then(|v| v.checked_mul(width))
            .ok_or_else(|| TensorError::InvalidDimensions {
                rows: channels,
                cols: height.saturating_mul(width),
            })?;
        Ok(Self {
            channels,
            height,
            width,
            data: vec![0.0; volume],
        })
    }

    /// Builds an image tensor from a matrix-shaped tensor interpreted as `C x (H * W)`.
    pub fn from_tensor(
        tensor: &Tensor,
        channels: usize,
        height: usize,
        width: usize,
    ) -> PureResult<Self> {
        let (rows, cols) = tensor.shape();
        if rows != channels || cols != height.saturating_mul(width) {
            return Err(TensorError::ShapeMismatch {
                left: (rows, cols),
                right: (channels, height.saturating_mul(width)),
            });
        }
        Self::new(channels, height, width, tensor.data().to_vec())
    }

    /// Converts the image tensor back into a `Tensor` with shape `C x (H * W)`.
    pub fn into_tensor(&self) -> PureResult<Tensor> {
        Tensor::from_vec(self.channels, self.height * self.width, self.data.clone())
    }

    /// Returns the number of channels.
    pub fn channels(&self) -> usize {
        self.channels
    }

    /// Returns the image height.
    pub fn height(&self) -> usize {
        self.height
    }

    /// Returns the image width.
    pub fn width(&self) -> usize {
        self.width
    }

    /// Returns `(channels, height, width)` describing the tensor.
    pub fn shape(&self) -> (usize, usize, usize) {
        (self.channels, self.height, self.width)
    }

    /// Immutable view of the underlying data buffer in `CHW` order.
    pub fn as_slice(&self) -> &[f32] {
        &self.data
    }

    /// Mutable view of the underlying data buffer in `CHW` order.
    pub fn as_mut_slice(&mut self) -> &mut [f32] {
        &mut self.data
    }

    fn offset(&self, channel: usize, y: usize, x: usize) -> PureResult<usize> {
        if channel >= self.channels || y >= self.height || x >= self.width {
            return Err(TensorError::InvalidValue {
                label: "image_tensor_coordinate",
            });
        }
        Ok(((channel * self.height) + y) * self.width + x)
    }

    /// Reads a pixel at the specified coordinate.
    pub fn pixel(&self, channel: usize, y: usize, x: usize) -> PureResult<f32> {
        let idx = self.offset(channel, y, x)?;
        Ok(self.data[idx])
    }

    /// Updates a pixel at the specified coordinate.
    pub fn set_pixel(&mut self, channel: usize, y: usize, x: usize, value: f32) -> PureResult<()> {
        let idx = self.offset(channel, y, x)?;
        self.data[idx] = value;
        Ok(())
    }

    /// Applies an element-wise transform to the image data in-place.
    pub fn map_inplace<F>(&mut self, mut f: F)
    where
        F: FnMut(f32) -> f32,
    {
        for value in self.data.iter_mut() {
            *value = f(*value);
        }
    }

    /// Applies a ReLU non-linearity in-place.
    pub fn relu_inplace(&mut self) {
        for value in self.data.iter_mut() {
            if *value < 0.0 {
                *value = 0.0;
            }
        }
    }

    /// Returns a flattened copy of the image data suitable for dense layers.
    pub fn flatten(&self) -> Vec<f32> {
        self.data.clone()
    }

    /// Builds an image tensor from a [`ZSpaceVolume`], treating depth slices as channels.
    pub fn from_volume(volume: &ZSpaceVolume) -> PureResult<Self> {
        Self::new(
            volume.depth(),
            volume.height(),
            volume.width(),
            volume.voxels().to_vec(),
        )
    }
}

impl ZSpaceVolume {
    /// Creates a volume by interpreting each channel of the provided image as a Z slice.
    pub fn from_image_tensor(image: &ImageTensor) -> PureResult<Self> {
        Ok(Self {
            depth: image.channels(),
            height: image.height(),
            width: image.width(),
            voxels: image.as_slice().to_vec(),
            harmonic_channels: 0,
            temporal_harmonics: Vec::new(),
            resonance_decay: vec![1.0; image.channels() * image.height() * image.width()],
        })
    }

    /// Converts the volume back into an [`ImageTensor`].
    pub fn to_image_tensor(&self) -> PureResult<ImageTensor> {
        ImageTensor::new(self.depth, self.height, self.width, self.voxels.clone())
    }

    /// Computes per-slice summary statistics for resonance synthesis.
    pub fn slice_profile(&self) -> PureResult<ZSliceProfile> {
        let slice_len = self.height * self.width;
        if slice_len == 0 {
            return Err(TensorError::InvalidDimensions {
                rows: self.height,
                cols: self.width,
            });
        }
        let mut means = Vec::with_capacity(self.depth);
        let mut stds = Vec::with_capacity(self.depth);
        let mut energies = Vec::with_capacity(self.depth);
        let normaliser = slice_len as f32;
        for idx in 0..self.depth {
            let start = idx * slice_len;
            let end = start + slice_len;
            let slice = &self.voxels[start..end];
            let mut sum = 0.0f32;
            let mut sum_sq = 0.0f32;
            for &value in slice.iter() {
                sum += value;
                sum_sq += value * value;
            }
            let mean = sum / normaliser;
            let variance = (sum_sq / normaliser) - mean.powi(2);
            means.push(mean);
            stds.push(variance.max(0.0).sqrt());
            energies.push(sum_sq / normaliser);
        }
        ZSliceProfile::new(means, stds, energies)
    }

    /// Computes the mean squared energy across the entire volume.
    pub fn total_energy(&self) -> f32 {
        if self.voxels.is_empty() {
            return 0.0;
        }
        let sum_sq: f32 = self.voxels.iter().map(|value| value * value).sum();
        sum_sq / (self.voxels.len() as f32)
    }
}

impl TemporalVolume for ZSpaceVolume {
    fn depth(&self) -> usize {
        self.depth
    }

    fn height(&self) -> usize {
        self.height
    }

    fn width(&self) -> usize {
        self.width
    }

    fn voxel_count(&self) -> usize {
        ZSpaceVolume::voxel_count(self)
    }

    fn harmonic_channels(&self) -> usize {
        self.harmonic_channels
    }

    fn voxels(&self) -> &[f32] {
        &self.voxels
    }

    fn voxels_mut(&mut self) -> &mut [f32] {
        &mut self.voxels
    }

    fn harmonics(&self) -> &[f32] {
        &self.temporal_harmonics
    }

    fn harmonics_mut(&mut self) -> &mut [f32] {
        &mut self.temporal_harmonics
    }

    fn resonance_decay(&self) -> &[f32] {
        &self.resonance_decay
    }

    fn resonance_decay_mut(&mut self) -> &mut [f32] {
        &mut self.resonance_decay
    }

    fn ensure_harmonic_channels(&mut self, channels: usize) {
        ZSpaceVolume::ensure_harmonic_channels(self, channels);
    }

    fn blank_like(&self, harmonic_channels: usize) -> PureResult<Self> {
        ZSpaceVolume::zeros_with_temporal(self.depth, self.height, self.width, harmonic_channels)
    }
}

/// Canonical computer-vision task categories inspired by TorchVision's taxonomy.
#[derive(Clone, Copy, Debug, PartialEq, Eq)]
pub enum VisionTask {
    Classification,
    Segmentation,
    Detection,
    Keypoint,
    Video,
    OpticalFlow,
    Depth,
    MultiLabel,
}

/// Metadata describing a well-known dataset within the TorchVision ecosystem.
#[derive(Clone, Debug)]
pub struct DatasetDescriptor {
    pub name: &'static str,
    pub task: VisionTask,
    pub description: &'static str,
    pub supports_download: bool,
    pub homepage: &'static str,
    pub paper_url: Option<&'static str>,
}

const DATASET_CATALOG: &[DatasetDescriptor] = &[
    DatasetDescriptor {
        name: "MNIST",
        task: VisionTask::Classification,
        description: "手書き数字 28x28 の画像分類タスク",
        supports_download: true,
        homepage: "http://yann.lecun.com/exdb/mnist/",
        paper_url: Some("http://yann.lecun.com/exdb/publis/pdf/lecun-98.pdf"),
    },
    DatasetDescriptor {
        name: "FashionMNIST",
        task: VisionTask::Classification,
        description: "Zalando ファッション画像の 10 クラス分類",
        supports_download: true,
        homepage: "https://github.com/zalandoresearch/fashion-mnist",
        paper_url: None,
    },
    DatasetDescriptor {
        name: "CIFAR10",
        task: VisionTask::Classification,
        description: "32x32 カラー画像の 10 クラス分類",
        supports_download: true,
        homepage: "https://www.cs.toronto.edu/~kriz/cifar.html",
        paper_url: None,
    },
    DatasetDescriptor {
        name: "CIFAR100",
        task: VisionTask::Classification,
        description: "CIFAR10 と同条件で 100 クラス分類",
        supports_download: true,
        homepage: "https://www.cs.toronto.edu/~kriz/cifar.html",
        paper_url: None,
    },
    DatasetDescriptor {
        name: "ImageNet-1K",
        task: VisionTask::Classification,
        description: "ILSVRC 1K クラス大規模分類ベンチマーク",
        supports_download: false,
        homepage: "https://image-net.org/",
        paper_url: Some("https://arxiv.org/abs/1409.0575"),
    },
    DatasetDescriptor {
        name: "COCO-2017",
        task: VisionTask::Detection,
        description: "Common Objects in Context の検出/セグメンテーション",
        supports_download: true,
        homepage: "https://cocodataset.org/",
        paper_url: Some("https://arxiv.org/abs/1405.0312"),
    },
    DatasetDescriptor {
        name: "Cityscapes",
        task: VisionTask::Segmentation,
        description: "自動運転向け都市シーンの高解像度セマンティックセグメンテーション",
        supports_download: false,
        homepage: "https://www.cityscapes-dataset.com/",
        paper_url: Some("https://www.cv-foundation.org/openaccess/content_cvpr_2016/papers/Cordts_The_Cityscapes_Dataset_CVPR_2016_paper.pdf"),
    },
    DatasetDescriptor {
        name: "VOC-2012",
        task: VisionTask::Detection,
        description: "PASCAL VOC 検出/セグメンテーション競技用データセット",
        supports_download: true,
        homepage: "http://host.robots.ox.ac.uk/pascal/VOC/voc2012/",
        paper_url: None,
    },
    DatasetDescriptor {
        name: "Kinetics-400",
        task: VisionTask::Video,
        description: "400 クラスの人間行動動画分類",
        supports_download: false,
        homepage: "https://deepmind.com/research/open-source/kinetics",
        paper_url: Some("https://arxiv.org/abs/1705.06950"),
    },
    DatasetDescriptor {
        name: "FlyingChairs",
        task: VisionTask::OpticalFlow,
        description: "光学フロー合成データセット",
        supports_download: true,
        homepage: "https://lmb.informatik.uni-freiburg.de/resources/datasets/FlyingChairs.en.html",
        paper_url: Some("https://lmb.informatik.uni-freiburg.de/Publications/2015/DFIB15/"),
    },
];

/// Returns the static catalog of datasets aligned with TorchVision.
pub fn dataset_catalog() -> &'static [DatasetDescriptor] {
    DATASET_CATALOG
}

/// Finds a dataset descriptor by name (case-insensitive).
pub fn find_dataset_descriptor(name: &str) -> Option<&'static DatasetDescriptor> {
    DATASET_CATALOG
        .iter()
        .find(|descriptor| descriptor.name.eq_ignore_ascii_case(name))
}

/// Sample item returned by a [`VisionDataset`].
#[derive(Clone, Debug)]
pub struct DatasetSample {
    pub image: ImageTensor,
    pub target: Option<Tensor>,
    pub label: Option<String>,
    pub boxes: Option<Vec<[f32; 4]>>,
    pub masks: Option<Vec<ImageTensor>>,
}

impl DatasetSample {
    pub fn new(image: ImageTensor) -> Self {
        Self {
            image,
            target: None,
            label: None,
            boxes: None,
            masks: None,
        }
    }

    pub fn with_label(mut self, label: impl Into<String>) -> Self {
        self.label = Some(label.into());
        self
    }

    pub fn with_target(mut self, target: Tensor) -> Self {
        self.target = Some(target);
        self
    }

    pub fn with_boxes(mut self, boxes: Vec<[f32; 4]>) -> Self {
        self.boxes = Some(boxes);
        self
    }

    pub fn with_masks(mut self, masks: Vec<ImageTensor>) -> Self {
        self.masks = Some(masks);
        self
    }
}

/// Unified dataset trait mirroring TorchVision's pythonic interfaces.
pub trait VisionDataset: Send + Sync {
    fn descriptor(&self) -> &DatasetDescriptor;
    fn len(&self) -> usize;
    fn get(&self, index: usize) -> PureResult<DatasetSample>;
}

/// Simple in-memory dataset backed by vectors of samples.
#[derive(Clone, Debug)]
pub struct TensorVisionDataset {
    descriptor: DatasetDescriptor,
    expected_shape: Option<(usize, usize, usize)>,
    samples: Vec<DatasetSample>,
}

impl TensorVisionDataset {
    pub fn new(descriptor: DatasetDescriptor) -> Self {
        Self {
            descriptor,
            expected_shape: None,
            samples: Vec::new(),
        }
    }

    pub fn from_samples(
        descriptor: DatasetDescriptor,
        samples: Vec<DatasetSample>,
    ) -> PureResult<Self> {
        let mut dataset = Self::new(descriptor);
        for sample in samples {
            dataset.push_sample(sample)?;
        }
        Ok(dataset)
    }

    pub fn push_sample(&mut self, sample: DatasetSample) -> PureResult<()> {
        if let Some(shape) = self.expected_shape {
            if sample.image.shape() != shape {
                let left = sample.image.shape();
                let right = shape;
                return Err(TensorError::ShapeMismatch {
                    left: (left.0, left.1 * left.2),
                    right: (right.0, right.1 * right.2),
                });
            }
        } else {
            self.expected_shape = Some(sample.image.shape());
        }
        self.samples.push(sample);
        Ok(())
    }
}

impl VisionDataset for TensorVisionDataset {
    fn descriptor(&self) -> &DatasetDescriptor {
        &self.descriptor
    }

    fn len(&self) -> usize {
        self.samples.len()
    }

    fn get(&self, index: usize) -> PureResult<DatasetSample> {
        self.samples
            .get(index)
            .cloned()
            .ok_or(TensorError::InvalidValue {
                label: "tensor_dataset_index",
            })
    }
}

/// A batch of dataset samples produced by a [`DataLoader`].
#[derive(Clone, Debug)]
pub struct VisionBatch {
    pub images: Vec<ImageTensor>,
    pub targets: Vec<Option<Tensor>>,
    pub labels: Vec<Option<String>>,
    pub boxes: Vec<Option<Vec<[f32; 4]>>>,
    pub masks: Vec<Option<Vec<ImageTensor>>>,
}

impl VisionBatch {
    pub fn len(&self) -> usize {
        self.images.len()
    }

    pub fn is_empty(&self) -> bool {
        self.images.is_empty()
    }

    /// Stacks the batch into a `(N, C*H*W)` matrix.
    pub fn stack(&self) -> PureResult<Tensor> {
        if self.images.is_empty() {
            return Err(TensorError::EmptyInput("vision_batch"));
        }
        let (channels, height, width) = self.images[0].shape();
        let mut data = Vec::with_capacity(self.images.len() * channels * height * width);
        for image in &self.images {
            if image.shape() != (channels, height, width) {
                let left = image.shape();
                return Err(TensorError::ShapeMismatch {
                    left: (left.0, left.1 * left.2),
                    right: (channels, height * width),
                });
            }
            data.extend_from_slice(image.as_slice());
        }
        Tensor::from_vec(self.images.len(), channels * height * width, data)
    }
}

/// Iterator over dataset samples with optional transforms and shuffling.
pub struct DataLoader<D: VisionDataset> {
    dataset: Arc<D>,
    batch_size: usize,
    order: Vec<usize>,
    position: usize,
    shuffle: bool,
    shuffle_rng: StdRng,
    pipeline: Option<TransformPipeline>,
}

impl<D: VisionDataset> DataLoader<D> {
    pub fn new(dataset: Arc<D>, batch_size: usize, seed: Option<u64>) -> PureResult<Self> {
        if batch_size == 0 {
            return Err(TensorError::InvalidValue {
                label: "dataloader_batch_size",
            });
        }
        let len = dataset.len();
        let order: Vec<usize> = (0..len).collect();
        let shuffle_rng = match seed {
            Some(value) => StdRng::seed_from_u64(value),
            None => StdRng::from_entropy(),
        };
        Ok(Self {
            dataset,
            batch_size,
            order,
            position: 0,
            shuffle: false,
            shuffle_rng,
            pipeline: None,
        })
    }

    pub fn with_pipeline(mut self, pipeline: TransformPipeline) -> Self {
        self.pipeline = Some(pipeline);
        self
    }

    pub fn enable_shuffle(&mut self, shuffle: bool) {
        self.shuffle = shuffle;
        if self.shuffle {
            self.shuffle_order();
        } else {
            self.order = (0..self.dataset.len()).collect();
            self.position = 0;
        }
    }

    fn shuffle_order(&mut self) {
        self.order = (0..self.dataset.len()).collect();
        // Fisher-Yates shuffle
        for i in (1..self.order.len()).rev() {
            let j = self.shuffle_rng.gen_range(0..=i);
            self.order.swap(i, j);
        }
        self.position = 0;
    }

    pub fn reset(&mut self) {
        self.position = 0;
        if self.shuffle {
            self.shuffle_order();
        }
    }

    pub fn next_batch(&mut self) -> PureResult<Option<VisionBatch>> {
        if self.position >= self.order.len() {
            return Ok(None);
        }
        let end = min(self.position + self.batch_size, self.order.len());
        let mut images = Vec::with_capacity(end - self.position);
        let mut targets = Vec::with_capacity(end - self.position);
        let mut labels = Vec::with_capacity(end - self.position);
        let mut boxes = Vec::with_capacity(end - self.position);
        let mut masks = Vec::with_capacity(end - self.position);
        for &idx in &self.order[self.position..end] {
            let mut sample = self.dataset.get(idx)?;
            if let Some(pipeline) = self.pipeline.as_mut() {
                pipeline.apply(&mut sample.image)?;
            }
            targets.push(sample.target.clone());
            labels.push(sample.label.clone());
            boxes.push(sample.boxes.clone());
            masks.push(sample.masks.clone());
            images.push(sample.image);
        }
        self.position = end;
        Ok(Some(VisionBatch {
            images,
            targets,
            labels,
            boxes,
            masks,
        }))
    }
}

/// Transform operations that mimic `torchvision.transforms` behaviour.
#[derive(Clone, Debug)]
pub enum TransformOperation {
    Normalize(Normalize),
    Resize(Resize),
    CenterCrop(CenterCrop),
    RandomHorizontalFlip(RandomHorizontalFlip),
    ColorJitter(ColorJitter),
}

impl TransformOperation {
    pub fn name(&self) -> &'static str {
        match self {
            TransformOperation::Normalize(_) => "Normalize",
            TransformOperation::Resize(_) => "Resize",
            TransformOperation::CenterCrop(_) => "CenterCrop",
            TransformOperation::RandomHorizontalFlip(_) => "RandomHorizontalFlip",
            TransformOperation::ColorJitter(_) => "ColorJitter",
        }
    }

    #[allow(dead_code)]
    fn apply(&self, image: &mut ImageTensor, rng: &mut StdRng) -> PureResult<()> {
        match self {
            TransformOperation::Normalize(op) => op.apply(image),
            TransformOperation::Resize(op) => op.apply(image),
            TransformOperation::CenterCrop(op) => op.apply(image),
            TransformOperation::RandomHorizontalFlip(op) => op.apply(image, rng),
            TransformOperation::ColorJitter(op) => op.apply(image, rng),
        }
    }
}

#[cfg(feature = "wgpu")]
fn map_dispatch_error(err: TransformDispatchError) -> TensorError {
    TensorError::BackendFailure {
        backend: "wgpu",
        message: err.to_string(),
    }
}

/// Sequential container for image transforms.
#[derive(Clone)]
pub struct TransformPipeline {
    ops: Vec<TransformOperation>,
    rng: StdRng,
    #[cfg(feature = "wgpu")]
    dispatcher: Option<Arc<TransformDispatcher>>,
}

impl fmt::Debug for TransformPipeline {
    fn fmt(&self, f: &mut fmt::Formatter<'_>) -> fmt::Result {
        let op_names: Vec<&'static str> = self.ops.iter().map(|op| op.name()).collect();
        let mut debug = f.debug_struct("TransformPipeline");
        debug.field("operations", &op_names);
        #[cfg(feature = "wgpu")]
        debug.field("gpu_dispatcher", &self.dispatcher.is_some());
        debug.finish()
    }
}

impl TransformPipeline {
    pub fn new() -> Self {
        Self {
            ops: Vec::new(),
            rng: StdRng::from_entropy(),
            #[cfg(feature = "wgpu")]
            dispatcher: None,
        }
    }

    pub fn with_seed(seed: u64) -> Self {
        Self {
            ops: Vec::new(),
            rng: StdRng::seed_from_u64(seed),
            #[cfg(feature = "wgpu")]
            dispatcher: None,
        }
    }

    pub fn add(&mut self, op: TransformOperation) -> &mut Self {
        self.ops.push(op);
        self
    }

    #[cfg(feature = "wgpu")]
    pub fn with_gpu_dispatcher_arc(mut self, dispatcher: Arc<TransformDispatcher>) -> Self {
        self.dispatcher = Some(dispatcher);
        self
    }

    #[cfg(feature = "wgpu")]
    pub fn with_gpu_dispatcher(mut self, dispatcher: TransformDispatcher) -> Self {
        self.dispatcher = Some(Arc::new(dispatcher));
        self
    }

    #[cfg(feature = "wgpu")]
    pub fn set_gpu_dispatcher_arc(&mut self, dispatcher: Arc<TransformDispatcher>) {
        self.dispatcher = Some(dispatcher);
    }

    #[cfg(feature = "wgpu")]
    pub fn set_gpu_dispatcher(&mut self, dispatcher: TransformDispatcher) {
        self.dispatcher = Some(Arc::new(dispatcher));
    }

    #[cfg(feature = "wgpu")]
    pub fn clear_gpu_dispatcher(&mut self) {
        self.dispatcher = None;
    }

    pub fn apply(&mut self, image: &mut ImageTensor) -> PureResult<()> {
        let mut idx = 0;
        while idx < self.ops.len() {
            let op = self.ops[idx].clone();
            match op {
                TransformOperation::Normalize(op) => {
                    op.apply(image)?;
                    idx += 1;
                }
                TransformOperation::Resize(_) | TransformOperation::CenterCrop(_) => {
                    #[cfg(feature = "wgpu")]
                    {
                        if let Some(dispatcher) = self.dispatcher.clone() {
                            let next_idx =
                                self.apply_geometry_sequence(idx, image, dispatcher.as_ref())?;
                            if next_idx > idx {
                                idx = next_idx;
                                continue;
                            }
                        }
                    }
                    match self.ops[idx].clone() {
                        TransformOperation::Resize(op) => {
                            self.apply_resize(&op, image)?;
                        }
                        TransformOperation::CenterCrop(op) => {
                            self.apply_center_crop(&op, image)?;
                        }
                        _ => {}
                    }
                    idx += 1;
                }
                TransformOperation::RandomHorizontalFlip(op) => {
                    self.apply_horizontal_flip(&op, image)?;
                    idx += 1;
                }
                TransformOperation::ColorJitter(op) => {
                    self.apply_color_jitter(&op, image)?;
                    idx += 1;
                }
            }
        }
        Ok(())
    }

    pub fn is_empty(&self) -> bool {
        self.ops.is_empty()
    }

    fn apply_resize(&mut self, op: &Resize, image: &mut ImageTensor) -> PureResult<()> {
        #[cfg(feature = "wgpu")]
        {
            if let Some(dispatcher) = self.dispatcher.as_deref() {
                let (channels, src_height, src_width) = image.shape();
                let output = dispatcher
                    .resize(
                        image.as_slice(),
                        ResizeConfig {
                            channels,
                            src_height,
                            src_width,
                            dst_height: op.height,
                            dst_width: op.width,
                        },
                    )
                    .map_err(map_dispatch_error)?;
                *image = ImageTensor::new(channels, op.height, op.width, output)?;
                return Ok(());
            }
        }
        op.apply(image)
    }

    fn apply_center_crop(&mut self, op: &CenterCrop, image: &mut ImageTensor) -> PureResult<()> {
        #[cfg(feature = "wgpu")]
        {
            if let Some(dispatcher) = self.dispatcher.as_deref() {
                let (channels, src_height, src_width) = image.shape();
                let output = dispatcher
                    .center_crop(
                        image.as_slice(),
                        CenterCropConfig {
                            channels,
                            src_height,
                            src_width,
                            crop_height: op.height,
                            crop_width: op.width,
                        },
                    )
                    .map_err(map_dispatch_error)?;
                *image = ImageTensor::new(channels, op.height, op.width, output)?;
                return Ok(());
            }
        }
        op.apply(image)
    }

    fn apply_horizontal_flip(
        &mut self,
        op: &RandomHorizontalFlip,
        image: &mut ImageTensor,
    ) -> PureResult<()> {
        let apply = self.rng.gen::<f32>() < op.probability;
        #[cfg(feature = "wgpu")]
        {
            if let Some(dispatcher) = self.dispatcher.as_deref() {
                let (channels, height, width) = image.shape();
                let output = dispatcher
                    .horizontal_flip(
                        image.as_slice(),
                        HorizontalFlipConfig {
                            channels,
                            height,
                            width,
                            apply,
                        },
                    )
                    .map_err(map_dispatch_error)?;
                *image = ImageTensor::new(channels, height, width, output)?;
                return Ok(());
            }
        }
        op.apply_with_flag(image, apply)
    }

    fn apply_color_jitter(&mut self, op: &ColorJitter, image: &mut ImageTensor) -> PureResult<()> {
        let ops = op.sample_ops(&mut self.rng, image.channels());
        if ops.is_empty() {
            return Ok(());
        }

        #[cfg(feature = "wgpu")]
        {
            if let Some(dispatcher) = self.dispatcher.as_deref() {
                let (channels, height, width) = image.shape();
                for jitter_op in &ops {
                    let config = match jitter_op {
                        ColorJitterOp::Brightness(factor) => ColorJitterConfig {
                            channels,
                            height,
                            width,
                            brightness: *factor,
                            contrast: 1.0,
                            saturation: 1.0,
                            hue: 0.0,
                        },
                        ColorJitterOp::Contrast(factor) => ColorJitterConfig {
                            channels,
                            height,
                            width,
                            brightness: 1.0,
                            contrast: *factor,
                            saturation: 1.0,
                            hue: 0.0,
                        },
                        ColorJitterOp::Saturation(factor) => ColorJitterConfig {
                            channels,
                            height,
                            width,
                            brightness: 1.0,
                            contrast: 1.0,
                            saturation: *factor,
                            hue: 0.0,
                        },
                        ColorJitterOp::Hue(angle) => ColorJitterConfig {
                            channels,
                            height,
                            width,
                            brightness: 1.0,
                            contrast: 1.0,
                            saturation: 1.0,
                            hue: *angle,
                        },
                    };
                    let output = dispatcher
                        .color_jitter(image.as_slice(), config)
                        .map_err(map_dispatch_error)?;
                    *image = ImageTensor::new(channels, height, width, output)?;
                }
                return Ok(());
            }
        }

        op.apply_ops(image, &ops)
    }

    #[cfg(feature = "wgpu")]
    fn apply_geometry_sequence(
        &mut self,
        start_idx: usize,
        image: &mut ImageTensor,
        dispatcher: &TransformDispatcher,
    ) -> PureResult<usize> {
        let mut commands = Vec::new();
        let mut index = start_idx;
        let mut geometry = ImageGeometry {
            channels: image.channels(),
            height: image.height(),
            width: image.width(),
        };

        while index < self.ops.len() {
            match self.ops[index].clone() {
                TransformOperation::Resize(op) => {
                    let config = ResizeConfig {
                        channels: geometry.channels,
                        src_height: geometry.height,
                        src_width: geometry.width,
                        dst_height: op.height,
                        dst_width: op.width,
                    };
                    commands.push(GeometryCommand::Resize(config));
                    geometry.height = op.height;
                    geometry.width = op.width;
                    index += 1;
                }
                TransformOperation::CenterCrop(op) => {
                    let config = CenterCropConfig {
                        channels: geometry.channels,
                        src_height: geometry.height,
                        src_width: geometry.width,
                        crop_height: op.height,
                        crop_width: op.width,
                    };
                    commands.push(GeometryCommand::CenterCrop(config));
                    geometry.height = op.height;
                    geometry.width = op.width;
                    index += 1;
                }
                _ => break,
            }
        }

        if commands.is_empty() {
            return Ok(start_idx);
        }

        let (output, final_geometry) = dispatcher
            .run_geometry_sequence(
                image.as_slice(),
                ImageGeometry {
                    channels: image.channels(),
                    height: image.height(),
                    width: image.width(),
                },
                &commands,
            )
            .map_err(map_dispatch_error)?;

        *image = ImageTensor::new(
            final_geometry.channels,
            final_geometry.height,
            final_geometry.width,
            output,
        )?;

        Ok(index)
    }
}

/// Per-channel normalization.
#[derive(Clone, Debug)]
pub struct Normalize {
    means: Vec<f32>,
    stds: Vec<f32>,
}

impl Normalize {
    pub fn new(means: Vec<f32>, stds: Vec<f32>) -> PureResult<Self> {
        if means.is_empty() || stds.is_empty() {
            return Err(TensorError::EmptyInput("normalize_stats"));
        }
        if means.len() != stds.len() {
            return Err(TensorError::DataLength {
                expected: means.len(),
                got: stds.len(),
            });
        }
        for &std in &stds {
            if std <= 0.0 {
                return Err(TensorError::InvalidValue {
                    label: "normalize_std",
                });
            }
        }
        Ok(Self { means, stds })
    }

    fn channel_value(values: &[f32], channel: usize) -> f32 {
        if values.len() == 1 {
            values[0]
        } else {
            values[channel.min(values.len() - 1)]
        }
    }

    pub fn apply(&self, image: &mut ImageTensor) -> PureResult<()> {
        let channels = image.channels();
        let spatial = image.height() * image.width();
        for c in 0..channels {
            let mean = Self::channel_value(&self.means, c);
            let std = Self::channel_value(&self.stds, c);
            for idx in 0..spatial {
                let offset = c * spatial + idx;
                image.as_mut_slice()[offset] = (image.as_slice()[offset] - mean) / std;
            }
        }
        Ok(())
    }
}

/// Bilinear resize matching TorchVision's default interpolation.
#[derive(Clone, Debug)]
pub struct Resize {
    height: usize,
    width: usize,
}

impl Resize {
    pub fn new(height: usize, width: usize) -> PureResult<Self> {
        if height == 0 || width == 0 {
            return Err(TensorError::InvalidDimensions {
                rows: height,
                cols: width,
            });
        }
        Ok(Self { height, width })
    }

    pub fn apply(&self, image: &mut ImageTensor) -> PureResult<()> {
        let channels = image.channels();
        let in_h = image.height();
        let in_w = image.width();
        if in_h == self.height && in_w == self.width {
            return Ok(());
        }
        let mut output = vec![0.0f32; channels * self.height * self.width];
        let scale_y = in_h as f32 / self.height as f32;
        let scale_x = in_w as f32 / self.width as f32;
        for c in 0..channels {
            for y in 0..self.height {
                let src_y = (y as f32 + 0.5) * scale_y - 0.5;
                let y0 = src_y.floor().clamp(0.0, (in_h - 1) as f32) as usize;
                let y1 = min(y0 + 1, in_h - 1);
                let ly = src_y - y0 as f32;
                for x in 0..self.width {
                    let src_x = (x as f32 + 0.5) * scale_x - 0.5;
                    let x0 = src_x.floor().clamp(0.0, (in_w - 1) as f32) as usize;
                    let x1 = min(x0 + 1, in_w - 1);
                    let lx = src_x - x0 as f32;
                    let top_left = image.pixel(c, y0, x0)?;
                    let top_right = image.pixel(c, y0, x1)?;
                    let bottom_left = image.pixel(c, y1, x0)?;
                    let bottom_right = image.pixel(c, y1, x1)?;
                    let top = top_left * (1.0 - lx) + top_right * lx;
                    let bottom = bottom_left * (1.0 - lx) + bottom_right * lx;
                    let value = top * (1.0 - ly) + bottom * ly;
                    let offset = ((c * self.height) + y) * self.width + x;
                    output[offset] = value;
                }
            }
        }
        *image = ImageTensor::new(channels, self.height, self.width, output)?;
        Ok(())
    }
}

/// Crops the spatial center of the image.
#[derive(Clone, Debug)]
pub struct CenterCrop {
    height: usize,
    width: usize,
}

impl CenterCrop {
    pub fn new(height: usize, width: usize) -> PureResult<Self> {
        if height == 0 || width == 0 {
            return Err(TensorError::InvalidDimensions {
                rows: height,
                cols: width,
            });
        }
        Ok(Self { height, width })
    }

    pub fn apply(&self, image: &mut ImageTensor) -> PureResult<()> {
        if self.height > image.height() || self.width > image.width() {
            return Err(TensorError::InvalidValue {
                label: "center_crop_size",
            });
        }
        let top = (image.height() - self.height) / 2;
        let left = (image.width() - self.width) / 2;
        let channels = image.channels();
        let mut output = vec![0.0f32; channels * self.height * self.width];
        for c in 0..channels {
            for y in 0..self.height {
                for x in 0..self.width {
                    let value = image.pixel(c, top + y, left + x)?;
                    let offset = ((c * self.height) + y) * self.width + x;
                    output[offset] = value;
                }
            }
        }
        *image = ImageTensor::new(channels, self.height, self.width, output)?;
        Ok(())
    }
}

/// Randomly flips the image horizontally.
#[derive(Clone, Debug)]
pub struct RandomHorizontalFlip {
    probability: f32,
}

impl RandomHorizontalFlip {
    pub fn new(probability: f32) -> PureResult<Self> {
        if !(0.0..=1.0).contains(&probability) {
            return Err(TensorError::InvalidValue {
                label: "horizontal_flip_probability",
            });
        }
        Ok(Self { probability })
    }

    pub fn apply(&self, image: &mut ImageTensor, rng: &mut StdRng) -> PureResult<()> {
        let apply = self.should_apply(rng);
        self.apply_with_flag(image, apply)
    }

    pub fn apply_with_flag(&self, image: &mut ImageTensor, apply: bool) -> PureResult<()> {
        if !apply {
            return Ok(());
        }
        let channels = image.channels();
        let height = image.height();
        let width = image.width();
        let data = image.as_mut_slice();
        let stride_c = height * width;
        for c in 0..channels {
            for y in 0..height {
                for x in 0..width / 2 {
                    let left = c * stride_c + y * width + x;
                    let right = c * stride_c + y * width + (width - 1 - x);
                    data.swap(left, right);
                }
            }
        }
        Ok(())
    }

    pub fn should_apply(&self, rng: &mut StdRng) -> bool {
        rng.gen::<f32>() < self.probability
    }
}

#[derive(Clone, Debug)]
enum ColorJitterOp {
    Brightness(f32),
    Contrast(f32),
    Saturation(f32),
    Hue(f32),
}

/// Applies brightness/contrast/saturation/hue perturbations.
#[derive(Clone, Debug)]
pub struct ColorJitter {
    brightness: f32,
    contrast: f32,
    saturation: f32,
    hue: f32,
}

impl ColorJitter {
    pub fn new(brightness: f32, contrast: f32, saturation: f32, hue: f32) -> PureResult<Self> {
        if brightness < 0.0 {
            return Err(TensorError::InvalidValue {
                label: "color_jitter_brightness",
            });
        }
        if contrast < 0.0 {
            return Err(TensorError::InvalidValue {
                label: "color_jitter_contrast",
            });
        }
        if saturation < 0.0 {
            return Err(TensorError::InvalidValue {
                label: "color_jitter_saturation",
            });
        }
        if !(0.0..=0.5).contains(&hue) {
            return Err(TensorError::InvalidValue {
                label: "color_jitter_hue",
            });
        }
        Ok(Self {
            brightness,
            contrast,
            saturation,
            hue,
        })
    }

    fn apply_brightness(data: &mut [f32], factor: f32) {
        for value in data.iter_mut() {
            *value *= factor;
        }
    }

    fn apply_contrast(data: &mut [f32], channels: usize, pixels: usize, factor: f32) {
        if factor == 1.0 {
            return;
        }
        for c in 0..channels {
            let range = c * pixels..(c + 1) * pixels;
            let slice = &mut data[range];
            let mean = slice.iter().copied().sum::<f32>() / pixels as f32;
            for value in slice.iter_mut() {
                *value = (*value - mean) * factor + mean;
            }
        }
    }

    fn apply_saturation(data: &mut [f32], pixels: usize, factor: f32) {
        if factor == 1.0 {
            return;
        }
        let r_offset = 0;
        let g_offset = pixels;
        let b_offset = 2 * pixels;
        for idx in 0..pixels {
            let r = data[r_offset + idx];
            let g = data[g_offset + idx];
            let b = data[b_offset + idx];
            let gray = 0.298_995_97 * r + 0.587_096 * g + 0.113_907_03 * b;
            data[r_offset + idx] = (r - gray) * factor + gray;
            data[g_offset + idx] = (g - gray) * factor + gray;
            data[b_offset + idx] = (b - gray) * factor + gray;
        }
    }

    fn apply_hue(data: &mut [f32], pixels: usize, radians: f32) {
        if radians == 0.0 {
            return;
        }
        let cos_h = radians.cos();
        let sin_h = radians.sin();
        let r_offset = 0;
        let g_offset = pixels;
        let b_offset = 2 * pixels;
        for idx in 0..pixels {
            let r = data[r_offset + idx];
            let g = data[g_offset + idx];
            let b = data[b_offset + idx];
            let y = 0.299 * r + 0.587 * g + 0.114 * b;
            let u = -0.147_13 * r - 0.288_86 * g + 0.436 * b;
            let v = 0.615 * r - 0.514_99 * g - 0.100_01 * b;
            let u_prime = u * cos_h - v * sin_h;
            let v_prime = u * sin_h + v * cos_h;
            data[r_offset + idx] = y + 1.13983 * v_prime;
            data[g_offset + idx] = y - 0.39465 * u_prime - 0.58060 * v_prime;
            data[b_offset + idx] = y + 2.03211 * u_prime;
        }
    }

    pub fn apply(&self, image: &mut ImageTensor, rng: &mut StdRng) -> PureResult<()> {
        let ops = self.sample_ops(rng, image.channels());
        if ops.is_empty() {
            return Ok(());
        }
        self.apply_ops(image, &ops)
    }

    fn sample_ops(&self, rng: &mut StdRng, channels: usize) -> Vec<ColorJitterOp> {
        let mut ops = Vec::with_capacity(4);
        if self.brightness > 0.0 {
            let delta = rng.gen_range(-self.brightness..=self.brightness);
            ops.push(ColorJitterOp::Brightness(1.0 + delta));
        }
        if self.contrast > 0.0 {
            let delta = rng.gen_range(-self.contrast..=self.contrast);
            ops.push(ColorJitterOp::Contrast(1.0 + delta));
        }
        if self.saturation > 0.0 && channels >= 3 {
            let delta = rng.gen_range(-self.saturation..=self.saturation);
            ops.push(ColorJitterOp::Saturation(1.0 + delta));
        }
        if self.hue > 0.0 && channels >= 3 {
            let delta = rng.gen_range(-self.hue..=self.hue);
            ops.push(ColorJitterOp::Hue(delta * PI));
        }
        ops.shuffle(rng);
        ops
    }

    fn apply_ops(&self, image: &mut ImageTensor, ops: &[ColorJitterOp]) -> PureResult<()> {
        if ops.is_empty() {
            return Ok(());
        }
        let channels = image.channels();
        let pixels = image.height() * image.width();
        let data = image.as_mut_slice();
        for op in ops {
            match *op {
                ColorJitterOp::Brightness(factor) => Self::apply_brightness(data, factor),
                ColorJitterOp::Contrast(factor) => {
                    Self::apply_contrast(data, channels, pixels, factor)
                }
                ColorJitterOp::Saturation(factor) => {
                    if channels >= 3 {
                        Self::apply_saturation(data, pixels, factor);
                    }
                }
                ColorJitterOp::Hue(angle) => {
                    if channels >= 3 {
                        Self::apply_hue(data, pixels, angle);
                    }
                }
            }
        }
        Ok(())
    }
}

/// Helper that reproduces TorchVision の ImageNet 分類向け前処理パイプライン。
pub fn standard_classification_pipeline(
    image_size: usize,
    seed: Option<u64>,
) -> PureResult<TransformPipeline> {
    let mut pipeline = match seed {
        Some(value) => TransformPipeline::with_seed(value),
        None => TransformPipeline::new(),
    };
    pipeline
        .add(TransformOperation::Resize(Resize::new(
            image_size + 32,
            image_size + 32,
        )?))
        .add(TransformOperation::CenterCrop(CenterCrop::new(
            image_size, image_size,
        )?))
        .add(TransformOperation::RandomHorizontalFlip(
            RandomHorizontalFlip::new(0.5)?,
        ))
        .add(TransformOperation::Normalize(Normalize::new(
            vec![0.485, 0.456, 0.406],
            vec![0.229, 0.224, 0.225],
        )?));
    Ok(pipeline)
}

/// TorchVision モデルの主要カテゴリ。
#[derive(Clone, Copy, Debug, PartialEq, Eq, Hash)]
pub enum ModelKind {
    ResNet18,
    ResNet50,
    MobileNetV3Small,
    MobileNetV3Large,
    EfficientNetB0,
    ConvNeXtTiny,
}

/// 静的なモデル記述。
#[derive(Clone, Debug)]
pub struct ModelDescriptor {
    pub kind: ModelKind,
    pub name: &'static str,
    pub task: VisionTask,
    pub default_input_channels: usize,
    pub default_image_size: (usize, usize),
    pub has_pretrained: bool,
}

const MODEL_CATALOG: &[ModelDescriptor] = &[
    ModelDescriptor {
        kind: ModelKind::ResNet18,
        name: "resnet18",
        task: VisionTask::Classification,
        default_input_channels: 3,
        default_image_size: (224, 224),
        has_pretrained: true,
    },
    ModelDescriptor {
        kind: ModelKind::ResNet50,
        name: "resnet50",
        task: VisionTask::Classification,
        default_input_channels: 3,
        default_image_size: (224, 224),
        has_pretrained: true,
    },
    ModelDescriptor {
        kind: ModelKind::MobileNetV3Small,
        name: "mobilenet_v3_small",
        task: VisionTask::Classification,
        default_input_channels: 3,
        default_image_size: (224, 224),
        has_pretrained: true,
    },
    ModelDescriptor {
        kind: ModelKind::MobileNetV3Large,
        name: "mobilenet_v3_large",
        task: VisionTask::Classification,
        default_input_channels: 3,
        default_image_size: (224, 224),
        has_pretrained: true,
    },
    ModelDescriptor {
        kind: ModelKind::EfficientNetB0,
        name: "efficientnet_b0",
        task: VisionTask::Classification,
        default_input_channels: 3,
        default_image_size: (224, 224),
        has_pretrained: true,
    },
    ModelDescriptor {
        kind: ModelKind::ConvNeXtTiny,
        name: "convnext_tiny",
        task: VisionTask::Classification,
        default_input_channels: 3,
        default_image_size: (224, 224),
        has_pretrained: true,
    },
];

pub fn model_catalog() -> &'static [ModelDescriptor] {
    MODEL_CATALOG
}

pub fn find_model_descriptor(name: &str) -> Option<&'static ModelDescriptor> {
    MODEL_CATALOG
        .iter()
        .find(|descriptor| descriptor.name.eq_ignore_ascii_case(name))
}

/// ランタイムのモデルメタデータ。
#[derive(Clone, Debug)]
pub struct ModelMetadata {
    pub kind: ModelKind,
    pub name: &'static str,
    pub task: VisionTask,
    pub input_channels: usize,
    pub image_size: (usize, usize),
    pub num_classes: usize,
    pub has_pretrained: bool,
}

impl ModelMetadata {
    fn from_descriptor(descriptor: &ModelDescriptor, num_classes: usize) -> Self {
        Self {
            kind: descriptor.kind,
            name: descriptor.name,
            task: descriptor.task,
            input_channels: descriptor.default_input_channels,
            image_size: descriptor.default_image_size,
            num_classes,
            has_pretrained: descriptor.has_pretrained,
        }
    }
}

/// 特徴抽出段を制御するステージ。
#[derive(Clone, Copy, Debug, PartialEq, Eq)]
pub enum FeatureStage {
    Stem,
    Head,
    Logits,
}

/// 共通インターフェース (TorchVision の `nn.Module`)。
pub trait VisionModel: Send + Sync {
    fn metadata(&self) -> &ModelMetadata;
    fn forward(&self, batch: &[ImageTensor]) -> PureResult<Tensor>;
    fn extract_features(&self, stage: FeatureStage, image: &ImageTensor) -> PureResult<Tensor>;
}

fn random_weight(rng: &mut StdRng, scale: f32) -> f32 {
    rng.gen_range(-scale..scale)
}

struct Conv2d {
    in_channels: usize,
    out_channels: usize,
    kernel_size: usize,
    stride: usize,
    padding: usize,
    weights: Vec<f32>,
    bias: Vec<f32>,
}

impl Conv2d {
    fn new(
        in_channels: usize,
        out_channels: usize,
        kernel_size: usize,
        stride: usize,
        padding: usize,
        rng: &mut StdRng,
    ) -> PureResult<Self> {
        if kernel_size == 0 {
            return Err(TensorError::InvalidValue {
                label: "conv_kernel_size",
            });
        }
        let weight_count = out_channels
            .checked_mul(in_channels)
            .and_then(|v| v.checked_mul(kernel_size * kernel_size))
            .ok_or(TensorError::InvalidDimensions {
                rows: out_channels,
                cols: in_channels * kernel_size * kernel_size,
            })?;
        let mut weights = Vec::with_capacity(weight_count);
        for _ in 0..weight_count {
            weights.push(random_weight(rng, 0.05));
        }
        let mut bias = Vec::with_capacity(out_channels);
        for _ in 0..out_channels {
            bias.push(random_weight(rng, 0.01));
        }
        Ok(Self {
            in_channels,
            out_channels,
            kernel_size,
            stride,
            padding,
            weights,
            bias,
        })
    }

    fn output_dims(&self, input: &ImageTensor) -> PureResult<(usize, usize)> {
        let padded_h = input.height() + 2 * self.padding;
        let padded_w = input.width() + 2 * self.padding;
        if padded_h < self.kernel_size || padded_w < self.kernel_size {
            return Err(TensorError::InvalidValue {
                label: "conv_output_dims",
            });
        }
        let out_h = (padded_h - self.kernel_size) / self.stride + 1;
        let out_w = (padded_w - self.kernel_size) / self.stride + 1;
        Ok((out_h, out_w))
    }

    fn apply(&self, input: &ImageTensor) -> PureResult<ImageTensor> {
        if input.channels() != self.in_channels {
            return Err(TensorError::ShapeMismatch {
                left: (input.channels(), input.height() * input.width()),
                right: (self.in_channels, input.height() * input.width()),
            });
        }
        let (out_h, out_w) = self.output_dims(input)?;
        let mut output = vec![0.0f32; self.out_channels * out_h * out_w];
        let kernel = self.kernel_size;
        for oc in 0..self.out_channels {
            for oy in 0..out_h {
                for ox in 0..out_w {
                    let mut acc = self.bias[oc];
                    for ic in 0..self.in_channels {
                        for ky in 0..kernel {
                            for kx in 0..kernel {
                                let iy = oy * self.stride + ky;
                                let ix = ox * self.stride + kx;
                                let in_y = iy as isize - self.padding as isize;
                                let in_x = ix as isize - self.padding as isize;
                                if in_y >= 0
                                    && in_y < input.height() as isize
                                    && in_x >= 0
                                    && in_x < input.width() as isize
                                {
                                    let input_value =
                                        input.pixel(ic, in_y as usize, in_x as usize)?;
                                    let w_index = (((oc * self.in_channels + ic) * kernel + ky)
                                        * kernel)
                                        + kx;
                                    acc += input_value * self.weights[w_index];
                                }
                            }
                        }
                    }
                    let offset = ((oc * out_h) + oy) * out_w + ox;
                    output[offset] = acc;
                }
            }
        }
        ImageTensor::new(self.out_channels, out_h, out_w, output)
    }
}

struct MaxPool2d {
    kernel_size: usize,
    stride: usize,
}

impl MaxPool2d {
    fn new(kernel_size: usize, stride: usize) -> PureResult<Self> {
        if kernel_size == 0 || stride == 0 {
            return Err(TensorError::InvalidValue {
                label: "maxpool_params",
            });
        }
        Ok(Self {
            kernel_size,
            stride,
        })
    }

    fn apply(&self, input: &ImageTensor) -> PureResult<ImageTensor> {
        let channels = input.channels();
        let out_h = (input.height() - self.kernel_size) / self.stride + 1;
        let out_w = (input.width() - self.kernel_size) / self.stride + 1;
        if out_h == 0 || out_w == 0 {
            return Err(TensorError::InvalidValue {
                label: "maxpool_output",
            });
        }
        let mut output = vec![0.0f32; channels * out_h * out_w];
        for c in 0..channels {
            for oy in 0..out_h {
                for ox in 0..out_w {
                    let mut max_value = f32::MIN;
                    for ky in 0..self.kernel_size {
                        for kx in 0..self.kernel_size {
                            let value =
                                input.pixel(c, oy * self.stride + ky, ox * self.stride + kx)?;
                            if value > max_value {
                                max_value = value;
                            }
                        }
                    }
                    let offset = ((c * out_h) + oy) * out_w + ox;
                    output[offset] = max_value;
                }
            }
        }
        ImageTensor::new(channels, out_h, out_w, output)
    }
}

struct LinearLayer {
    in_features: usize,
    out_features: usize,
    weights: Vec<f32>,
    bias: Vec<f32>,
}

impl LinearLayer {
    fn new(in_features: usize, out_features: usize, rng: &mut StdRng) -> PureResult<Self> {
        if in_features == 0 || out_features == 0 {
            return Err(TensorError::InvalidValue {
                label: "linear_features",
            });
        }
        let mut weights = Vec::with_capacity(out_features * in_features);
        for _ in 0..out_features * in_features {
            weights.push(random_weight(rng, 0.05));
        }
        let mut bias = Vec::with_capacity(out_features);
        for _ in 0..out_features {
            bias.push(random_weight(rng, 0.01));
        }
        Ok(Self {
            in_features,
            out_features,
            weights,
            bias,
        })
    }

    fn forward(&self, input: &[f32]) -> PureResult<Vec<f32>> {
        if input.len() != self.in_features {
            return Err(TensorError::DataLength {
                expected: self.in_features,
                got: input.len(),
            });
        }
        let mut output = vec![0.0f32; self.out_features];
        for o in 0..self.out_features {
            let mut acc = self.bias[o];
            let row_offset = o * self.in_features;
            for i in 0..self.in_features {
                acc += self.weights[row_offset + i] * input[i];
            }
            output[o] = acc;
        }
        Ok(output)
    }
}

/// シンプルな CNN を用いた TorchVision 互換モデルのラッパー。
pub struct SimpleCnn {
    metadata: ModelMetadata,
    conv1: Conv2d,
    conv2: Conv2d,
    pool1: MaxPool2d,
    pool2: MaxPool2d,
    fc1: LinearLayer,
    fc2: LinearLayer,
}

impl SimpleCnn {
    pub fn with_seed(kind: ModelKind, num_classes: usize, seed: Option<u64>) -> PureResult<Self> {
        let descriptor = MODEL_CATALOG.iter().find(|item| item.kind == kind).ok_or(
            TensorError::InvalidValue {
                label: "model_kind",
            },
        )?;
        let mut rng = match seed {
            Some(value) => StdRng::seed_from_u64(value),
            None => StdRng::from_entropy(),
        };
        let metadata = ModelMetadata::from_descriptor(descriptor, num_classes);
        let (conv1_out, conv2_out, hidden) = match kind {
            ModelKind::ResNet18 | ModelKind::ResNet50 => (32, 64, 128),
            ModelKind::MobileNetV3Small => (16, 32, 64),
            ModelKind::MobileNetV3Large => (24, 48, 96),
            ModelKind::EfficientNetB0 => (24, 56, 112),
            ModelKind::ConvNeXtTiny => (32, 64, 128),
        };
        let conv1 = Conv2d::new(metadata.input_channels, conv1_out, 3, 2, 1, &mut rng)?;
        let conv2 = Conv2d::new(conv1_out, conv2_out, 3, 2, 1, &mut rng)?;
        let pool1 = MaxPool2d::new(2, 2)?;
        let pool2 = MaxPool2d::new(2, 2)?;

        // compute spatial dims after conv/pool pipeline
        let dummy = ImageTensor::zeros(
            metadata.input_channels,
            metadata.image_size.0,
            metadata.image_size.1,
        )?;
        let stem = conv1.apply(&dummy)?;
        let stem_pooled = pool1.apply(&stem)?;
        let head = conv2.apply(&stem_pooled)?;
        let pooled = pool2.apply(&head)?;
        let flattened_len = pooled.flatten().len();

        let fc1 = LinearLayer::new(flattened_len, hidden, &mut rng)?;
        let fc2 = LinearLayer::new(hidden, num_classes, &mut rng)?;

        Ok(Self {
            metadata,
            conv1,
            conv2,
            pool1,
            pool2,
            fc1,
            fc2,
        })
    }

    fn validate_input(&self, image: &ImageTensor) -> PureResult<()> {
        if image.channels() != self.metadata.input_channels
            || image.height() != self.metadata.image_size.0
            || image.width() != self.metadata.image_size.1
        {
            return Err(TensorError::ShapeMismatch {
                left: (image.channels(), image.height() * image.width()),
                right: (
                    self.metadata.input_channels,
                    self.metadata.image_size.0 * self.metadata.image_size.1,
                ),
            });
        }
        Ok(())
    }

    fn forward_logits(&self, image: &ImageTensor) -> PureResult<Vec<f32>> {
        self.validate_input(image)?;
        let mut stem = self.conv1.apply(image)?;
        stem.relu_inplace();
        let stem_pooled = self.pool1.apply(&stem)?;
        let mut head = self.conv2.apply(&stem_pooled)?;
        head.relu_inplace();
        let head_pooled = self.pool2.apply(&head)?;
        let mut hidden = self.fc1.forward(&head_pooled.flatten())?;
        for value in hidden.iter_mut() {
            if *value < 0.0 {
                *value = 0.0;
            }
        }
        self.fc2.forward(&hidden)
    }
}

impl VisionModel for SimpleCnn {
    fn metadata(&self) -> &ModelMetadata {
        &self.metadata
    }

    fn forward(&self, batch: &[ImageTensor]) -> PureResult<Tensor> {
        if batch.is_empty() {
            return Err(TensorError::EmptyInput("vision_batch_forward"));
        }
        let mut logits = Vec::with_capacity(batch.len() * self.metadata.num_classes);
        for image in batch {
            let mut scores = self.forward_logits(image)?;
            logits.append(&mut scores);
        }
        Tensor::from_vec(batch.len(), self.metadata.num_classes, logits)
    }

    fn extract_features(&self, stage: FeatureStage, image: &ImageTensor) -> PureResult<Tensor> {
        self.validate_input(image)?;
        match stage {
            FeatureStage::Stem => {
                let mut stem = self.conv1.apply(image)?;
                stem.relu_inplace();
                stem.into_tensor()
            }
            FeatureStage::Head => {
                let mut stem = self.conv1.apply(image)?;
                stem.relu_inplace();
                let stem_pooled = self.pool1.apply(&stem)?;
                let mut head = self.conv2.apply(&stem_pooled)?;
                head.relu_inplace();
                let pooled = self.pool2.apply(&head)?;
                let flat = pooled.flatten();
                Tensor::from_vec(1, flat.len(), flat)
            }
            FeatureStage::Logits => {
                let logits = self.forward_logits(image)?;
                Tensor::from_vec(1, logits.len(), logits)
            }
        }
    }
}

/// Feature extractor mirroring `torchvision.models.feature_extraction`.
pub struct FeatureExtractor {
    model: Arc<dyn VisionModel>,
    stage: FeatureStage,
}

impl FeatureExtractor {
    pub fn new(model: Arc<dyn VisionModel>, stage: FeatureStage) -> Self {
        Self { model, stage }
    }

    pub fn extract(&self, image: &ImageTensor) -> PureResult<Tensor> {
        self.model.extract_features(self.stage, image)
    }
}

/// Instantiates a simplified TorchVision モデル。
pub fn create_classification_model(
    kind: ModelKind,
    num_classes: usize,
    seed: Option<u64>,
) -> PureResult<Arc<dyn VisionModel>> {
    let model = SimpleCnn::with_seed(kind, num_classes, seed)?;
    Ok(Arc::new(model))
}

#[cfg(test)]
mod tests {
    use super::*;
    use std::sync::Arc;

    fn tensor_from(values: &[f32], rows: usize, cols: usize) -> Tensor {
        Tensor::from_vec(rows, cols, values.to_vec()).unwrap()
    }

    fn toy_resonance(depth: usize) -> DifferentialResonance {
        let mut energy = Vec::with_capacity(depth);
        let mut objective = Vec::with_capacity(depth);
        let mut homotopy = Vec::with_capacity(depth);
        for idx in 0..depth {
            energy.push(1.0 + idx as f32);
            objective.push((idx as f32 * 0.1) - 0.2);
            homotopy.push((idx as f32 * 0.05).sin());
        }
        DifferentialResonance {
            homotopy_flow: tensor_from(&homotopy, 1, depth),
            functor_linearisation: tensor_from(&objective, 1, depth),
            recursive_objective: tensor_from(&objective, 1, depth),
            infinity_projection: tensor_from(&objective, 1, depth),
            infinity_energy: tensor_from(&energy, 1, depth),
        }
    }

    fn toy_summary() -> ChronoSummary {
        ChronoSummary {
            frames: 4,
            duration: 0.25,
            latest_timestamp: 1.5,
            mean_drift: 0.05,
            mean_abs_drift: 0.06,
            drift_std: 0.02,
            mean_energy: 1.4,
            energy_std: 0.3,
            mean_decay: -0.1,
            min_energy: 1.1,
            max_energy: 1.8,
        }
    }

    #[test]
    fn volume_zeros_with_temporal_allocates_expected_buffers() {
        let volume = ZSpaceVolume::zeros_with_temporal(2, 3, 4, 3).unwrap();
        assert_eq!(volume.voxel_count(), 24);
        assert_eq!(volume.temporal_harmonics().len(), 72);
        assert_eq!(volume.harmonic_channels(), 3);
        assert!(volume
            .resonance_decay()
            .iter()
            .all(|v| (*v - 1.0).abs() < 1e-6));
    }

    #[test]
    fn volume_from_slices_respects_shapes() {
        let slice_a = tensor_from(&[0.0, 1.0, 2.0, 3.0], 2, 2);
        let slice_b = tensor_from(&[4.0, 5.0, 6.0, 7.0], 2, 2);
        let volume = ZSpaceVolume::from_slices(&[slice_a.clone(), slice_b.clone()]).unwrap();
        assert_eq!(volume.depth(), 2);
        assert_eq!(volume.height(), 2);
        assert_eq!(volume.width(), 2);
        let slice = volume.slice(1).unwrap();
        assert_eq!(slice.data(), slice_b.data());
    }

    #[test]
    fn resonance_projection_matches_manual_weighting() {
        let slices = vec![
            tensor_from(&[1.0, 2.0, 3.0, 4.0], 2, 2),
            tensor_from(&[2.0, 3.0, 4.0, 5.0], 2, 2),
            tensor_from(&[3.0, 4.0, 5.0, 6.0], 2, 2),
        ];
        let volume = ZSpaceVolume::from_slices(&slices).unwrap();
        let resonance = DifferentialResonance {
            homotopy_flow: tensor_from(&[0.0, 0.0, 0.0], 1, 3),
            functor_linearisation: tensor_from(&[0.0, 0.0, 0.0], 1, 3),
            recursive_objective: tensor_from(&[0.0, 0.0, 0.0], 1, 3),
            infinity_projection: tensor_from(&[0.0, 0.0, 0.0], 1, 3),
            infinity_energy: tensor_from(&[1.0, 1.0, 1.0], 1, 3),
        };
        let weights = volume.resonance_weights(&resonance).unwrap();
        assert!((weights.iter().sum::<f32>() - 1.0).abs() < 1e-4);
        let projected = volume.project_resonance(&resonance).unwrap();
        let mut expected = vec![0.0f32; 4];
        for (z, weight) in weights.iter().enumerate() {
            for (idx, value) in slices[z].data().iter().enumerate() {
                expected[idx] += value * weight;
            }
        }
        assert_eq!(projected.shape(), (2, 2));
        for (a, b) in projected.data().iter().zip(expected.iter()) {
            assert!((a - b).abs() < 1e-5);
        }
    }

    #[test]
    fn volume_accumulate_performs_temporal_ema() {
        let front_a = [0.0, 1.0, 2.0, 3.0];
        let back_a = [4.0, 5.0, 6.0, 7.0];
        let front_b = [8.0, 6.0, 4.0, 2.0];
        let back_b = [1.0, 3.0, 5.0, 7.0];
        let base_slices = vec![tensor_from(&front_a, 2, 2), tensor_from(&back_a, 2, 2)];
        let next_slices = vec![tensor_from(&front_b, 2, 2), tensor_from(&back_b, 2, 2)];
        let mut ema = ZSpaceVolume::from_slices(&base_slices).unwrap();
        let next = ZSpaceVolume::from_slices(&next_slices).unwrap();
        ema.ensure_harmonic_channels(2);
        let mut next = next;
        next.ensure_harmonic_channels(2);
        let ema_channels = ema.harmonic_channels();
        for (idx, chunk) in ema
            .temporal_harmonics_mut()
            .chunks_mut(ema_channels)
            .enumerate()
        {
            let base = idx as f32 * 0.1;
            chunk[0] = 0.5 + base;
            chunk[1] = 0.25 + base;
        }
        let next_channels = next.harmonic_channels();
        for (idx, chunk) in next
            .temporal_harmonics_mut()
            .chunks_mut(next_channels)
            .enumerate()
        {
            let base = idx as f32 * 0.05;
            chunk[0] = 0.1 + base;
            chunk[1] = 0.8 - base;
        }
        ema.resonance_decay_mut()
            .iter_mut()
            .enumerate()
            .for_each(|(idx, v)| {
                *v = 0.2 * (idx as f32 + 1.0);
            });
        next.resonance_decay_mut()
            .iter_mut()
            .enumerate()
            .for_each(|(idx, v)| {
                *v = 0.4 * (idx as f32 + 1.0);
            });
        let base_harmonics = ema.temporal_harmonics().to_vec();
        let base_decay = ema.resonance_decay().to_vec();
        let alpha = 0.25;
        ema.accumulate(&next, alpha).unwrap();
        let retain = 1.0 - alpha;
        let mut expected = Vec::new();
        for (current, incoming) in front_a
            .iter()
            .chain(back_a.iter())
            .zip(front_b.iter().chain(back_b.iter()))
        {
            expected.push((current * retain) + (incoming * alpha));
        }
        for (observed, anticipated) in ema.voxels().iter().zip(expected.iter()) {
            assert!((observed - anticipated).abs() < 1e-6);
        }
        let blended = ZSpaceVolume::from_slices(&base_slices)
            .unwrap()
            .accumulated(&next, alpha)
            .unwrap();
        assert_eq!(blended.voxels(), ema.voxels());
        for ((idx, observed), anticipated) in ema
            .temporal_harmonics()
            .iter()
            .enumerate()
            .zip(next.temporal_harmonics().iter())
        {
            let baseline = base_harmonics[idx];
            let expected_value = baseline * retain + anticipated * alpha;
            assert!((observed - expected_value).abs() < 1e-5);
        }
        for ((idx, observed), expected_decay) in ema
            .resonance_decay()
            .iter()
            .enumerate()
            .zip(next.resonance_decay())
        {
            let baseline = base_decay[idx];
            let anticipated = baseline * retain + expected_decay * alpha;
            assert!((observed - anticipated).abs() < 1e-5);
        }
        let mismatched = ZSpaceVolume::from_slices(&[tensor_from(&front_a, 2, 2)]).unwrap();
        assert!(ema.accumulate(&mismatched, alpha).is_err());
        assert!(ema.accumulated(&next, 1.5).is_err());
    }

    #[test]
    fn blend_sequence_respects_weights() {
        let mut a = ZSpaceVolume::zeros_with_temporal(1, 1, 2, 2).unwrap();
        a.voxels_mut().copy_from_slice(&[1.0, 2.0]);
        a.resonance_decay_mut().copy_from_slice(&[0.2, 0.4]);
        let a_channels = a.harmonic_channels();
        for (idx, chunk) in a
            .temporal_harmonics_mut()
            .chunks_mut(a_channels)
            .enumerate()
        {
            chunk[0] = 0.5 + idx as f32;
            chunk[1] = 0.1;
        }
        let mut b = ZSpaceVolume::zeros_with_temporal(1, 1, 2, 2).unwrap();
        b.voxels_mut().copy_from_slice(&[3.0, 5.0]);
        b.resonance_decay_mut().copy_from_slice(&[0.6, 0.8]);
        let b_channels = b.harmonic_channels();
        for (idx, chunk) in b
            .temporal_harmonics_mut()
            .chunks_mut(b_channels)
            .enumerate()
        {
            chunk[0] = 1.0 + idx as f32;
            chunk[1] = 0.3;
        }
        let blended = ZSpaceVolume::blend_sequence(&[a.clone(), b.clone()], &[0.25, 0.75]).unwrap();
        assert_eq!(blended.voxels()[0], 0.25 * 1.0 + 0.75 * 3.0);
        assert_eq!(blended.voxels()[1], 0.25 * 2.0 + 0.75 * 5.0);
        assert!((blended.resonance_decay()[0] - (0.25 * 0.2 + 0.75 * 0.6)).abs() < 1e-6);
        assert!((blended.temporal_harmonics()[0] - (0.25 * 0.5 + 0.75 * 1.0)).abs() < 1e-6);
    }

    #[test]
    fn temporal_buffer_applies_decay_and_handles_resets() {
        let mut buffer = TemporalResonanceBuffer::new(0.5);
        let first = vec![0.2, 0.8];
        let fused_first = buffer.apply(&first).unwrap();
        for (a, b) in fused_first.iter().zip(first.iter()) {
            assert!((a - b).abs() < 1e-6);
        }
        assert_eq!(buffer.frames_accumulated(), 1);

        let second = vec![0.6, 0.4];
        let fused_second = buffer.apply(&second).unwrap();
        assert!((fused_second[0] - 0.4).abs() < 1e-6);
        assert!((fused_second[1] - 0.6).abs() < 1e-6);
        assert_eq!(buffer.frames_accumulated(), 2);

        let third = vec![0.1, 0.2, 0.7];
        let fused_third = buffer.apply(&third).unwrap();
        assert_eq!(fused_third.len(), 3);
        assert_eq!(buffer.frames_accumulated(), 1);
        assert!(fused_third
            .iter()
            .zip(third.iter())
            .all(|(a, b)| (a - b).abs() < 1e-6));

        buffer.clear();
        assert!(buffer.history().is_none());
        let invalid = vec![f32::NAN, 0.5];
        assert!(buffer.apply(&invalid).is_err());
    }

    #[test]
    fn projector_temporal_projection_matches_manual_smoothing() {
        let slices = vec![
            tensor_from(&[1.0, 0.0, 0.0, 1.0], 2, 2),
            tensor_from(&[0.5, 1.0, 1.5, 2.0], 2, 2),
        ];
        let volume = ZSpaceVolume::from_slices(&slices).unwrap();
        let resonance_a = toy_resonance(2);
        let mut resonance_b = toy_resonance(2);
        resonance_b.infinity_energy = tensor_from(&[6.0, 0.2], 1, 2);
        resonance_b.recursive_objective = tensor_from(&[0.5, -0.8], 1, 2);
        let projector =
            VisionProjector::new(0.9, 0.6, 0.0).with_spectral_window(SpectralWindow::rectangular());

        let mut buffer_weights = TemporalResonanceBuffer::new(0.25);
        let first_temporal = projector
            .depth_weights_with_temporal(&volume, &resonance_a, &mut buffer_weights)
            .unwrap();
        let second_direct = projector.depth_weights(&volume, &resonance_b).unwrap();
        let expected: Vec<f32> = first_temporal
            .data()
            .iter()
            .zip(second_direct.data().iter())
            .map(|(prev, next)| prev * 0.75 + next * 0.25)
            .collect();
        let second_temporal = projector
            .depth_weights_with_temporal(&volume, &resonance_b, &mut buffer_weights)
            .unwrap();
        for (observed, anticipated) in second_temporal.data().iter().zip(expected.iter()) {
            assert!((observed - anticipated).abs() < 1e-6);
        }

        let mut buffer_projection = TemporalResonanceBuffer::new(0.25);
        projector
            .project_with_temporal(&volume, &resonance_a, &mut buffer_projection)
            .unwrap();
        let second_projection = projector
            .project_with_temporal(&volume, &resonance_b, &mut buffer_projection)
            .unwrap();
        let manual = volume.collapse_with_weights(&expected).unwrap();
        assert_eq!(manual.shape(), second_projection.shape());
        for (lhs, rhs) in second_projection.data().iter().zip(manual.data().iter()) {
            assert!((lhs - rhs).abs() < 1e-6);
        }
    }

    #[test]
    fn projector_respects_atlas_calibration() {
        let slices = vec![
            tensor_from(&[1.0, 0.0, 0.0, 1.0], 2, 2),
            tensor_from(&[0.0, 1.0, 1.0, 0.0], 2, 2),
        ];
        let volume = ZSpaceVolume::from_slices(&slices).unwrap();
        let resonance = toy_resonance(2);
        let summary = ChronoSummary {
            frames: 4,
            duration: 1.0,
            latest_timestamp: 1.0,
            mean_drift: 0.1,
            mean_abs_drift: 0.2,
            drift_std: 0.05,
            mean_energy: 2.5,
            energy_std: 0.5,
            mean_decay: -0.3,
            min_energy: 1.0,
            max_energy: 4.0,
        };
        let mut projector = VisionProjector::from_summary(&summary);
        let weights_before = projector.depth_weights(&volume, &resonance).unwrap();
        let mut atlas = AtlasFrame::new(0.5);
        atlas.z_signal = Some(1.0);
        atlas.collapse_total = Some(2.0);
        atlas.suggested_pressure = Some(64.0);
        projector.calibrate_from_atlas(&atlas);
        let weights_after = projector.depth_weights(&volume, &resonance).unwrap();
        assert!((weights_after.data()[0] - weights_before.data()[0]).abs() > 1e-3);
        let projection = projector.project(&volume, &resonance).unwrap();
        assert_eq!(projection.shape(), (2, 2));
    }

    #[test]
    fn slice_profile_matches_manual_stats() {
        let slices = vec![
            tensor_from(&[1.0, 3.0], 1, 2),
            tensor_from(&[2.0, 4.0], 1, 2),
        ];
        let volume = ZSpaceVolume::from_slices(&slices).unwrap();
        let profile = volume.slice_profile().unwrap();
        assert_eq!(profile.depth(), 2);
        let expected_mean0 = (1.0 + 3.0) / 2.0;
        assert!((profile.mean(0) - expected_mean0).abs() < 1e-6);
        let variance0 =
            (((1.0 - expected_mean0).powi(2) + (3.0 - expected_mean0).powi(2)) / 2.0).max(0.0);
        assert!((profile.std(0) - variance0.sqrt()).abs() < 1e-6);
        let energy1 = (2.0f32.powi(2) + 4.0f32.powi(2)) / 2.0;
        assert!((profile.energy(1) - energy1).abs() < 1e-6);
    }

    #[test]
    fn resonance_generator_produces_projectable_resonance() {
        let slices = vec![
            tensor_from(&[0.1, 0.2, 0.3, 0.4], 2, 2),
            tensor_from(&[0.5, 0.4, 0.3, 0.2], 2, 2),
            tensor_from(&[0.9, 0.8, 0.7, 0.6], 2, 2),
        ];
        let volume = ZSpaceVolume::from_slices(&slices).unwrap();
        let mut generator = ResonanceGenerator::new("loop", 8, 3).unwrap();
        let projector =
            VisionProjector::new(0.6, 0.4, 0.2).with_spectral_window(SpectralWindow::hann());
        let chrono = toy_summary();
        let mut atlas = AtlasFrame::new(0.2);
        atlas.z_signal = Some(0.75);
        atlas.suggested_pressure = Some(48.0);
        atlas.collapse_total = Some(1.1);

        let resonance = generator
            .generate(&volume, &projector, Some(&chrono), Some(&atlas), None)
            .unwrap();
        assert_eq!(resonance.infinity_energy.shape(), (1, volume.depth()));
        let weights = projector.depth_weights(&volume, &resonance).unwrap();
        assert_eq!(weights.data().len(), volume.depth());
        assert!((weights.data().iter().sum::<f32>() - 1.0).abs() < 1e-3);
        let projection = projector.project(&volume, &resonance).unwrap();
        assert_eq!(projection.shape(), (volume.height(), volume.width()));
    }

    #[test]
    fn resonance_generator_respects_feedback_history() {
        let slices = vec![
            tensor_from(&[0.2, 0.1, 0.0, 0.3], 2, 2),
            tensor_from(&[0.4, 0.6, 0.8, 1.0], 2, 2),
            tensor_from(&[0.9, 0.7, 0.5, 0.3], 2, 2),
        ];
        let volume = ZSpaceVolume::from_slices(&slices).unwrap();
        let mut generator = ResonanceGenerator::new("loop-feedback", 10, 3).unwrap();
        let projector = VisionProjector::new(0.45, 0.5, -0.2);
        let chrono = toy_summary();
        let atlas = AtlasFrame::new(0.4);

        let first = generator
            .generate(&volume, &projector, Some(&chrono), Some(&atlas), None)
            .unwrap();
        let second = generator
            .generate(
                &volume,
                &projector,
                Some(&chrono),
                Some(&atlas),
                Some(&first),
            )
            .unwrap();
        let first_energy = first.infinity_energy.data()[0];
        let second_energy = second.infinity_energy.data()[0];
        assert!((second_energy - first_energy).abs() > 1e-6);
    }

    #[test]
    fn volume_interpolation_and_upscale_refine_geometry() {
        let slices = vec![
            tensor_from(&[0.0, 1.0, 2.0, 3.0], 2, 2),
            tensor_from(&[4.0, 5.0, 6.0, 7.0], 2, 2),
        ];
        let volume = ZSpaceVolume::from_slices(&slices).unwrap();
        let interpolated = volume.interpolate(InterpolationMethod::Linear).unwrap();
        assert_eq!(interpolated.depth(), volume.depth() * 2 - 1);
        let mid_slice = interpolated.slice(1).unwrap();
        let expected: Vec<f32> = slices[0]
            .data()
            .iter()
            .zip(slices[1].data().iter())
            .map(|(a, b)| 0.5 * (a + b))
            .collect();
        assert_eq!(mid_slice.data(), expected.as_slice());

        let upscaled = interpolated.upscale(2).unwrap();
        assert_eq!(upscaled.height(), interpolated.height() * 2);
        assert_eq!(upscaled.width(), interpolated.width() * 2);
        let top_left = upscaled.slice(0).unwrap().data()[0];
        assert!((top_left - slices[0].data()[0]).abs() < 1e-6);
    }

    #[test]
    fn diffuser_softens_sharp_transitions() {
        let slices = vec![
            tensor_from(&[10.0, 0.0, 0.0, 0.0], 2, 2),
            tensor_from(&[0.0, 0.0, 0.0, 0.0], 2, 2),
        ];
        let volume = ZSpaceVolume::from_slices(&slices).unwrap();
        let diffuser = ZDiffuser::new(1, 0.5);
        let diffused = diffuser.diffuse(&volume).unwrap();
        assert!(diffused.voxels()[0] < 10.0);
        assert!(diffused.voxels()[1] > 0.0);
    }

    #[test]
    fn decoder_is_deterministic_for_seed() {
        let latent = tensor_from(&[0.3, -0.1, 0.5], 1, 3);
        let mut decoder_a = ZDecoder::new(2, 2, 2, 7).unwrap();
        let mut decoder_b = ZDecoder::new(2, 2, 2, 7).unwrap();
        let volume_a = decoder_a.decode(&latent).unwrap();
        let volume_b = decoder_b.decode(&latent).unwrap();
        assert_eq!(volume_a.voxels(), volume_b.voxels());
    }

    #[test]
    fn video_stream_projector_handles_sequences() {
        let frame_a = vec![
            tensor_from(&[0.2, 0.4, 0.6, 0.8], 2, 2),
            tensor_from(&[0.1, 0.3, 0.5, 0.7], 2, 2),
            tensor_from(&[0.0, 0.2, 0.4, 0.6], 2, 2),
        ];
        let frame_b = vec![
            tensor_from(&[0.5, 0.3, 0.1, -0.1], 2, 2),
            tensor_from(&[0.6, 0.4, 0.2, 0.0], 2, 2),
            tensor_from(&[0.7, 0.5, 0.3, 0.1], 2, 2),
        ];
        let volume_a = ZSpaceVolume::from_slices(&frame_a).unwrap();
        let volume_b = ZSpaceVolume::from_slices(&frame_b).unwrap();
        let projector = VisionProjector::new(0.5, 0.4, 0.1);
        let generator = ResonanceGenerator::new("video", 12, 5).unwrap();
        let mut stream = VideoStreamProjector::new(projector, generator, 0.3)
            .with_diffuser(ZDiffuser::new(1, 0.25))
            .with_super_resolution(InterpolationMethod::Linear, 2);
        let chrono_frames = vec![Some(toy_summary()), Some(toy_summary())];
        let mut atlas_first = AtlasFrame::new(0.1);
        atlas_first.z_signal = Some(0.6);
        let mut atlas_second = AtlasFrame::new(0.2);
        atlas_second.z_signal = Some(0.8);
        atlas_second.suggested_pressure = Some(40.0);
        let atlas_frames = vec![Some(atlas_first), Some(atlas_second)];
        let projections = stream
            .project_sequence(
                &[volume_a.clone(), volume_b.clone()],
                &chrono_frames,
                &atlas_frames,
            )
            .unwrap();
        assert_eq!(projections.len(), 2);
        assert_eq!(
            projections[0].shape(),
            (volume_a.height() * 2, volume_a.width() * 2)
        );
        assert!(stream.last_resonance().is_some());
    }

    #[test]
    fn multi_view_biases_respect_orientation_and_baseline() {
        let descriptors = vec![
            ViewDescriptor::new("front", [0.0, 0.0, 0.0], [0.0, 0.0, 1.0]),
            ViewDescriptor::new("right", [0.0, 0.0, 0.0], [1.0, 0.0, 0.1])
                .with_baseline_weight(0.5),
            ViewDescriptor::new("sky", [0.0, 0.0, 0.0], [0.0, 1.0, 1.0]).with_baseline_weight(2.0),
        ];
        let fusion = MultiViewFusion::new(descriptors)
            .unwrap()
            .with_focus_direction([0.1, 0.2, 1.0])
            .with_alignment_gamma(2.0);
        let slices = vec![
            tensor_from(&[1.0, 1.0, 1.0, 1.0], 2, 2),
            tensor_from(&[0.5, 0.5, 0.5, 0.5], 2, 2),
            tensor_from(&[0.25, 0.25, 0.25, 0.25], 2, 2),
        ];
        let volume = ZSpaceVolume::from_slices(&slices).unwrap();
        let resonance = toy_resonance(3);
        let projector = VisionProjector::default();
        let baseline = projector.depth_weights(&volume, &resonance).unwrap();
        let weights = projector
            .depth_weights_multi_view(&fusion, &volume, &resonance)
            .unwrap();
        let base = baseline.data();
        let data = weights.data();
        assert_eq!(data.len(), 3);
        assert!((data.iter().sum::<f32>() - 1.0).abs() < 1e-6);
        assert!(data[2] > base[2]);
        assert!(data[1] < base[1]);
    }

    #[test]
    fn projector_multi_view_temporal_projection_matches_manual_smoothing() {
        let descriptors = vec![
            ViewDescriptor::new("front", [0.0, 0.0, 0.0], [0.0, 0.0, 1.0]),
            ViewDescriptor::new("right", [0.0, 0.0, 0.0], [1.0, 0.0, 0.5])
                .with_baseline_weight(1.5),
        ];
        let fusion = MultiViewFusion::new(descriptors)
            .unwrap()
            .with_focus_direction([0.4, 0.0, 1.0])
            .with_alignment_gamma(1.5);
        let slices = vec![
            tensor_from(&[1.0, 0.0, 0.0, 1.0], 2, 2),
            tensor_from(&[0.0, 1.0, 1.0, 0.0], 2, 2),
        ];
        let volume = ZSpaceVolume::from_slices(&slices).unwrap();
        let resonance_a = toy_resonance(2);
        let mut resonance_b = toy_resonance(2);
        resonance_b.infinity_energy = tensor_from(&[3.0, 6.0], 1, 2);
        resonance_b.recursive_objective = tensor_from(&[0.1, 0.9], 1, 2);
        let projector = VisionProjector::default();

        let mut buffer_weights = TemporalResonanceBuffer::new(0.3);
        let first_temporal = projector
            .depth_weights_multi_view_with_temporal(
                &fusion,
                &volume,
                &resonance_a,
                &mut buffer_weights,
            )
            .unwrap();
        let second_direct = projector
            .depth_weights_multi_view(&fusion, &volume, &resonance_b)
            .unwrap();
        let expected: Vec<f32> = first_temporal
            .data()
            .iter()
            .zip(second_direct.data().iter())
            .map(|(prev, next)| prev * 0.7 + next * 0.3)
            .collect();
        let second_temporal = projector
            .depth_weights_multi_view_with_temporal(
                &fusion,
                &volume,
                &resonance_b,
                &mut buffer_weights,
            )
            .unwrap();
        for (observed, anticipated) in second_temporal.data().iter().zip(expected.iter()) {
            assert!((observed - anticipated).abs() < 1e-6);
        }

        let mut buffer_projection = TemporalResonanceBuffer::new(0.3);
        projector
            .project_multi_view_with_temporal(
                &fusion,
                &volume,
                &resonance_a,
                &mut buffer_projection,
            )
            .unwrap();
        let second_projection = projector
            .project_multi_view_with_temporal(
                &fusion,
                &volume,
                &resonance_b,
                &mut buffer_projection,
            )
            .unwrap();
        let manual = volume.collapse_with_weights(&expected).unwrap();
        assert_eq!(manual.shape(), second_projection.shape());
        for (lhs, rhs) in second_projection.data().iter().zip(manual.data().iter()) {
            assert!((lhs - rhs).abs() < 1e-6);
        }
    }

    #[test]
    fn image_tensor_volume_roundtrip() {
        let image = ImageTensor::new(
            3,
            2,
            2,
            vec![
                0.0, 1.0, 2.0, 3.0, // channel 0
                4.0, 5.0, 6.0, 7.0, // channel 1
                8.0, 9.0, 10.0, 11.0, // channel 2
            ],
        )
        .unwrap();
        let volume = ZSpaceVolume::from_image_tensor(&image).unwrap();
        let restored = volume.to_image_tensor().unwrap();
        assert_eq!(image, restored);
        let tensor = image.into_tensor().unwrap();
        let rebuilt = ImageTensor::from_tensor(&tensor, 3, 2, 2).unwrap();
        assert_eq!(rebuilt.shape(), (3, 2, 2));
    }

    #[test]
    fn transform_pipeline_matches_torchvision_basics() {
        let mut pipeline = standard_classification_pipeline(64, Some(7)).unwrap();
        let mut image = ImageTensor::new(3, 96, 96, vec![0.5; 3 * 96 * 96]).unwrap();
        pipeline.apply(&mut image).unwrap();
        assert_eq!(image.shape(), (3, 64, 64));
        let data = image.as_slice();
        let area = 64 * 64;
        let expected = [
            (0.5 - 0.485) / 0.229,
            (0.5 - 0.456) / 0.224,
            (0.5 - 0.406) / 0.225,
        ];
        for (channel, &value) in expected.iter().enumerate() {
            let idx = channel * area;
            assert!((data[idx] - value).abs() < 1e-3);
        }
    }

    #[cfg(feature = "wgpu")]
    #[test]
    fn geometry_sequence_matches_cpu_pipeline() {
        use rand::Rng;

        let resize = Resize::new(80, 96).unwrap();
        let crop = CenterCrop::new(64, 64).unwrap();

        let mut rng = StdRng::seed_from_u64(11);
        let mut data = vec![0.0f32; 3 * 128 * 128];
        for value in data.iter_mut() {
            *value = rng.gen();
        }

        let mut image = ImageTensor::new(3, 128, 128, data.clone()).unwrap();
        let mut expected = ImageTensor::new(3, 128, 128, data).unwrap();

        resize.clone().apply(&mut expected).unwrap();
        crop.clone().apply(&mut expected).unwrap();

        let dispatcher = TransformDispatcher::cpu();
        let mut pipeline = TransformPipeline::with_seed(5);
        pipeline
            .add(TransformOperation::Resize(resize))
            .add(TransformOperation::CenterCrop(crop));
        pipeline.set_gpu_dispatcher(dispatcher);

        pipeline.apply(&mut image).unwrap();

        assert_eq!(image.shape(), expected.shape());
        for (lhs, rhs) in image.as_slice().iter().zip(expected.as_slice()) {
            assert!((lhs - rhs).abs() < 1e-5);
        }
    }

    #[test]
    fn dataloader_produces_batches() {
        let descriptor = dataset_catalog()[0].clone();
        let mut dataset = TensorVisionDataset::new(descriptor);
        for idx in 0..8 {
            let image = ImageTensor::new(3, 64, 64, vec![idx as f32; 3 * 64 * 64]).unwrap();
            dataset
                .push_sample(DatasetSample::new(image).with_label(format!("label-{idx}")))
                .unwrap();
        }
        let dataset = Arc::new(dataset);
        let mut loader = DataLoader::new(dataset, 3, Some(42)).unwrap();
        loader.enable_shuffle(true);
        let mut seen = 0;
        while let Some(batch) = loader.next_batch().unwrap() {
            assert!(!batch.is_empty());
            let tensor = batch.stack().unwrap();
            assert_eq!(tensor.shape().0, batch.len());
            seen += batch.len();
        }
        assert_eq!(seen, 8);
    }

    #[test]
    fn simple_cnn_forward_produces_logits() {
        let model = create_classification_model(ModelKind::ResNet18, 10, Some(99)).unwrap();
        let metadata = model.metadata().clone();
        let image = ImageTensor::new(
            metadata.input_channels,
            metadata.image_size.0,
            metadata.image_size.1,
            vec![0.25; metadata.input_channels * metadata.image_size.0 * metadata.image_size.1],
        )
        .unwrap();
        let logits = model.forward(&[image.clone()]).unwrap();
        assert_eq!(logits.shape(), (1, metadata.num_classes));
        let extractor = FeatureExtractor::new(model.clone(), FeatureStage::Stem);
        let stem = extractor.extract(&image).unwrap();
        assert_eq!(
            stem.shape().1,
            (metadata.image_size.0 / 2) * (metadata.image_size.1 / 2)
        );
    }

    #[test]
    fn color_jitter_produces_finite_values() {
        let mut image = ImageTensor::new(3, 8, 8, vec![0.5; 3 * 8 * 8]).unwrap();
        let jitter = ColorJitter::new(0.2, 0.2, 0.2, 0.1).unwrap();
        let mut rng = StdRng::seed_from_u64(1234);
        jitter.apply(&mut image, &mut rng).unwrap();
        assert!(image.as_slice().iter().all(|value| value.is_finite()));
    }

    #[test]
    fn color_jitter_validates_hue_bounds() {
        assert!(ColorJitter::new(0.1, 0.2, 0.3, 0.75).is_err());
    }
}<|MERGE_RESOLUTION|>--- conflicted
+++ resolved
@@ -737,141 +737,6 @@
     }
 }
 
-<<<<<<< HEAD
-=======
-#[cfg(feature = "wgpu")]
-impl TemporalVolumeLike for ZSpaceVolume {
-    fn depth(&self) -> usize {
-        self.depth()
-    }
-
-    fn height(&self) -> usize {
-        self.height()
-    }
-
-    fn width(&self) -> usize {
-        self.width()
-    }
-
-    fn harmonic_channels(&self) -> usize {
-        self.harmonic_channels()
-    }
-
-    fn voxels(&self) -> &[f32] {
-        self.voxels()
-    }
-
-    fn temporal_harmonics(&self) -> &[f32] {
-        self.temporal_harmonics()
-    }
-
-    fn resonance_decay(&self) -> &[f32] {
-        self.resonance_decay()
-    }
-}
-
-    /// Computes a spectral energy response for each depth slice using the provided window.
-    pub fn spectral_response(&self, window: &SpectralWindow) -> Vec<f32> {
-        let slice_len = self.height.saturating_mul(self.width);
-        if slice_len == 0 || self.depth == 0 {
-            return Vec::new();
-        }
-        let mut response = Vec::with_capacity(self.depth);
-        let window_weights = window.weights(self.depth);
-        for (z, coeff) in window_weights.iter().enumerate() {
-            let start = z * slice_len;
-            let end = start + slice_len;
-            let slice = &self.voxels[start..end];
-            let energy = if slice_len > 0 {
-                slice.iter().map(|v| v.abs()).sum::<f32>() / slice_len as f32
-            } else {
-                0.0
-            };
-            response.push(energy * coeff);
-        }
-        response
-    }
-
-    /// Performs an exponential moving average with another volume in-place.
-    pub fn accumulate(&mut self, next: &ZSpaceVolume, alpha: f32) -> PureResult<()> {
-        if self.depth != next.depth || self.height != next.height || self.width != next.width {
-            return Err(TensorError::ShapeMismatch {
-                left: (self.depth, self.height * self.width),
-                right: (next.depth, next.height * next.width),
-            });
-        }
-        if !alpha.is_finite() || !(0.0..=1.0).contains(&alpha) {
-            return Err(TensorError::InvalidValue {
-                label: "temporal_alpha",
-            });
-        }
-        let retain = 1.0 - alpha;
-        for (current, incoming) in self.voxels.iter_mut().zip(next.voxels.iter()) {
-            *current = (*current * retain) + (incoming * alpha);
-        }
-        Ok(())
-    }
-
-    /// Returns a blended copy that incorporates the next volume using EMA weighting.
-    pub fn accumulated(&self, next: &ZSpaceVolume, alpha: f32) -> PureResult<Self> {
-        let mut blended = Self {
-            depth: self.depth,
-            height: self.height,
-            width: self.width,
-            voxels: self.voxels.clone(),
-        };
-        blended.accumulate(next, alpha)?;
-        Ok(blended)
-    }
-
-    /// Blends a sequence of volumes into a single volume using provided weights.
-    pub fn blend_sequence(sequence: &[ZSpaceVolume], weights: &[f32]) -> PureResult<Self> {
-        if sequence.is_empty() {
-            return Err(TensorError::EmptyInput("z_space_sequence"));
-        }
-        if sequence.len() != weights.len() {
-            return Err(TensorError::DataLength {
-                expected: sequence.len(),
-                got: weights.len(),
-            });
-        }
-        let reference = &sequence[0];
-        let depth = reference.depth;
-        let height = reference.height;
-        let width = reference.width;
-        let voxel_count = depth
-            .checked_mul(height)
-            .and_then(|value| value.checked_mul(width))
-            .ok_or(TensorError::InvalidDimensions {
-                rows: depth,
-                cols: height.saturating_mul(width),
-            })?;
-        let mut canvas = vec![0.0f32; voxel_count];
-        for (volume, &weight) in sequence.iter().zip(weights.iter()) {
-            if volume.depth != depth || volume.height != height || volume.width != width {
-                return Err(TensorError::ShapeMismatch {
-                    left: (volume.depth, volume.height * volume.width),
-                    right: (depth, height * width),
-                });
-            }
-            if !weight.is_finite() {
-                return Err(TensorError::NonFiniteValue {
-                    label: "z_space_blend_weight",
-                    value: weight,
-                });
-            }
-            for (accum, voxel) in canvas.iter_mut().zip(volume.voxels.iter()) {
-                *accum += voxel * weight;
-            }
-        }
-        Ok(Self {
-            depth,
-            height,
-            width,
-            voxels: canvas,
-        })
-    }
->>>>>>> 89b19c70
 /// Interpolation methods available for Z-space resampling.
 #[derive(Clone, Copy, Debug, PartialEq, Eq)]
 pub enum InterpolationMethod {
