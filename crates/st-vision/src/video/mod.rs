--- conflicted
+++ resolved
@@ -116,11 +116,8 @@
     pub z_dynamics: ZDynamicsAnnotation,
     /// Digest capturing temporal statistics collected so far.
     pub temporal_digest: TemporalDigest,
-<<<<<<< HEAD
     /// Rolling digest computed over the configured window length.
     pub window_digest: TemporalDigest,
-=======
->>>>>>> 108c6c62
 }
 
 /// Video processing pipeline that decodes frames, fuses Z volumes, and emits atlas telemetry.
@@ -236,10 +233,7 @@
         };
 
         let digest = self.stats.digest();
-<<<<<<< HEAD
         let window_digest = self.stats.digest_window(self.config.digest_window.max(1));
-=======
->>>>>>> 108c6c62
 
         self.frame_index += 1;
 
@@ -251,11 +245,9 @@
             resonance_envelope,
             z_dynamics,
             temporal_digest: digest,
-<<<<<<< HEAD
             window_digest,
         }))
     }
-=======
         }))
     }
 
@@ -297,7 +289,6 @@
     /// Maximum resonance energy observed so far.
     pub max_resonance_energy: f32,
 }
->>>>>>> 108c6c62
 
     /// Returns a reference to the latest fused Z-space volume, if available.
     pub fn last_volume(&self) -> Option<&ZSpaceVolume> {
@@ -579,7 +570,6 @@
             mean_resonance_decay: self.sum_decay / frames,
             min_resonance_energy: self.min_energy,
             max_resonance_energy: self.max_energy,
-<<<<<<< HEAD
             peak_motion_energy: self.peak_motion,
             peak_motion_timestamp: self.peak_motion_timestamp,
             peak_resonance_energy: self.peak_resonance,
@@ -719,10 +709,8 @@
         .filter(|weight| weight.is_finite() && **weight > f32::EPSILON)
         .map(|weight| -weight * weight.ln())
         .sum()
-=======
-        }
-    }
->>>>>>> 108c6c62
+        }
+    }
 }
 
 #[cfg(test)]
@@ -774,10 +762,7 @@
             .iter()
             .any(|metric| metric.name == "z.motion_energy"));
         assert_eq!(first.temporal_digest.frames, 1);
-<<<<<<< HEAD
         assert_eq!(first.window_digest.frames, 1);
-=======
->>>>>>> 108c6c62
         assert!(pipeline.last_volume().is_some());
         assert_eq!(pipeline.atlas_timeline().len(), 1);
         let second = pipeline.next().unwrap().unwrap();
@@ -788,13 +773,9 @@
             .iter()
             .any(|metric| metric.name == "z.weight_entropy"));
         assert!(second.temporal_digest.frames >= 2);
-<<<<<<< HEAD
         assert!(second.window_digest.frames >= 1);
         assert!(pipeline.temporal_digest().frames >= 2);
         assert!(pipeline.temporal_digest_window(1).frames >= 1);
-=======
-        assert!(pipeline.temporal_digest().frames >= 2);
->>>>>>> 108c6c62
         assert_eq!(pipeline.atlas_timeline().len(), 2);
         assert!(pipeline.next().unwrap().is_none());
     }
