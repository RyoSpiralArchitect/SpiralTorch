// SPDX-License-Identifier: AGPL-3.0-or-later
// © 2025 Ryo ∴ SpiralArchitect (kishkavsesvit@icloud.com)
// Part of SpiralTorch — Licensed under AGPL-3.0-or-later.
// Unauthorized derivative works or closed redistribution prohibited under AGPL §13.

use st_nn::io;
use st_nn::module::Module;
use st_tensor::Tensor;
use tempfile::tempdir;

use st_vision::models::{
    ConvNeXtBackbone, ConvNeXtConfig, ResNet56WithSkip, ResNet56WithSkipConfig, ResNetBackbone,
    ResNetConfig, ViTBackbone, ViTConfig,
};

fn sample_input(channels: usize, hw: (usize, usize), seed: u64) -> Tensor {
    Tensor::random_normal(1, channels * hw.0 * hw.1, 0.0, 1.0, Some(seed)).unwrap()
}

#[test]
fn resnet_produces_expected_shape_and_state_roundtrip() {
    let mut config = ResNetConfig::default();
    config.input_hw = (32, 32);
    config.stage_channels = vec![32, 64];
    config.block_depths = vec![1, 1];
    config.use_max_pool = false;
    config.global_pool = true;
    let resnet = ResNetBackbone::new(config.clone()).unwrap();
    let input = sample_input(config.input_channels, config.input_hw, 11);
    let output = resnet.forward(&input).unwrap();
    assert_eq!(output.shape(), (1, resnet.output_features()));

    let dir = tempdir().unwrap();
    let path = dir.path().join("resnet.bin");
    io::save_bincode(&resnet, &path).unwrap();

    let mut restored = ResNetBackbone::new(config).unwrap();
    restored.load_weights_bincode(&path).unwrap();
    assert_eq!(resnet.state_dict().unwrap(), restored.state_dict().unwrap());
}

#[test]
<<<<<<< HEAD
fn resnet56_skip_gate_accumulates_gradients() {
    let mut config = ResNetConfig::resnet56_cifar(true);
    config.skip_init = 0.9;
    let mut resnet = ResNetBackbone::new(config.clone()).unwrap();
    let input = sample_input(config.input_channels, config.input_hw, 17);
    let output = resnet.forward(&input).unwrap();
    assert_eq!(output.shape(), (1, resnet.output_features()));

    let grad_output =
        Tensor::random_normal(1, resnet.output_features(), 0.0, 1.0, Some(23)).unwrap();
    let _ = resnet.backward(&input, &grad_output).unwrap();

    let mut skip_params = 0usize;
    resnet
        .visit_parameters(|param| {
            if param.name().contains("skip_gate") {
                skip_params += 1;
                let gradient = param.gradient().expect("skip gate gradient present");
                assert_eq!(gradient.shape(), (1, 1));
            }
            Ok(())
        })
        .unwrap();
    assert!(skip_params > 0, "expected at least one learnable skip gate");
=======
fn resnet56_skip_forward_backward_is_consistent() {
    let mut config = ResNet56WithSkipConfig::default();
    config.skip_scale = 0.75;
    config.base.stage_channels = vec![8, 16, 32];
    config.base.block_depths = vec![2, 2, 2];
    let mut model = ResNet56WithSkip::new(config.clone()).unwrap();
    let input = sample_input(config.base.input_channels, config.base.input_hw, 5);
    let output = model.forward(&input).unwrap();
    assert_eq!(output.shape(), (1, model.output_features()));
    assert_eq!(model.stage_shapes().len(), config.base.stage_channels.len());
    let grad_output = Tensor::random_normal(1, output.shape().1, 0.0, 1.0, Some(17)).unwrap();
    let grad_input = model.backward(&input, &grad_output).unwrap();
    assert_eq!(grad_input.shape(), input.shape());

    let dir = tempdir().unwrap();
    let path = dir.path().join("resnet56_skip.json");
    io::save_json(&model, &path).unwrap();
    model.load_weights_json(&path).unwrap();
>>>>>>> a2d928a1
}

#[test]
fn vit_cls_token_shape_and_json_reload() {
    let mut config = ViTConfig::default();
    config.image_hw = (32, 32);
    config.patch_size = (8, 8);
    config.in_channels = 3;
    config.embed_dim = 64;
    config.depth = 2;
    config.num_heads = 4;
    config.mlp_dim = 128;
    config.curvature = -0.5;
    let vit = ViTBackbone::new(config.clone()).unwrap();
    let input = sample_input(config.in_channels, config.image_hw, 21);
    let output = vit.forward(&input).unwrap();
    assert_eq!(output.shape(), (1, config.embed_dim));

    let dir = tempdir().unwrap();
    let path = dir.path().join("vit.json");
    io::save_json(&vit, &path).unwrap();

    let mut restored = ViTBackbone::new(config).unwrap();
    restored.load_weights_json(&path).unwrap();
    assert_eq!(vit.state_dict().unwrap(), restored.state_dict().unwrap());
}

#[test]
fn convnext_stage_shapes_are_consistent() {
    let mut config = ConvNeXtConfig::default();
    config.input_hw = (32, 32);
    config.stage_dims = vec![32, 64];
    config.stage_depths = vec![1, 1];
    config.patch_size = (4, 4);
    let convnext = ConvNeXtBackbone::new(config.clone()).unwrap();
    let input = sample_input(config.input_channels, config.input_hw, 7);
    let output = convnext.forward(&input).unwrap();
    let (channels, hw) = convnext.output_shape();
    assert_eq!(output.shape(), (1, channels * hw.0 * hw.1));
}<|MERGE_RESOLUTION|>--- conflicted
+++ resolved
@@ -40,7 +40,6 @@
 }
 
 #[test]
-<<<<<<< HEAD
 fn resnet56_skip_gate_accumulates_gradients() {
     let mut config = ResNetConfig::resnet56_cifar(true);
     config.skip_init = 0.9;
@@ -65,26 +64,6 @@
         })
         .unwrap();
     assert!(skip_params > 0, "expected at least one learnable skip gate");
-=======
-fn resnet56_skip_forward_backward_is_consistent() {
-    let mut config = ResNet56WithSkipConfig::default();
-    config.skip_scale = 0.75;
-    config.base.stage_channels = vec![8, 16, 32];
-    config.base.block_depths = vec![2, 2, 2];
-    let mut model = ResNet56WithSkip::new(config.clone()).unwrap();
-    let input = sample_input(config.base.input_channels, config.base.input_hw, 5);
-    let output = model.forward(&input).unwrap();
-    assert_eq!(output.shape(), (1, model.output_features()));
-    assert_eq!(model.stage_shapes().len(), config.base.stage_channels.len());
-    let grad_output = Tensor::random_normal(1, output.shape().1, 0.0, 1.0, Some(17)).unwrap();
-    let grad_input = model.backward(&input, &grad_output).unwrap();
-    assert_eq!(grad_input.shape(), input.shape());
-
-    let dir = tempdir().unwrap();
-    let path = dir.path().join("resnet56_skip.json");
-    io::save_json(&model, &path).unwrap();
-    model.load_weights_json(&path).unwrap();
->>>>>>> a2d928a1
 }
 
 #[test]
