--- conflicted
+++ resolved
@@ -9,11 +9,8 @@
 [dependencies]
 st-core = { path = "../st-core" }
 st-tensor = { path = "../st-tensor" }
-<<<<<<< HEAD
 st-logic = { path = "../st-logic" }
-=======
 st-nn = { path = "../st-nn" }
->>>>>>> 3831c8e2
 rand = "0.8"
 
 [dev-dependencies]
