//! Safety policy evaluation and auditing utilities for SpiralTorch surfaces.

use chrono::{DateTime, Utc};
use serde::{Deserialize, Serialize};
use std::borrow::Cow;
use std::collections::BTreeMap;
use std::fmt;
use std::sync::{Arc, Mutex};
use thiserror::Error;
use tracing::debug;

pub mod drift_response;
pub use drift_response::{
    aggregate_penalty, aggregate_penalty_with, analyse_word, analyse_word_with,
    analyse_word_with_options, default_thresholds, existence_load, frame_hazard, frame_summary,
    safe_radius, trainer_penalty, trainer_penalty_with, AnalysisOptions, DirectionQuery,
    DirectionalAxis, DirectionalSignature, DrlMetrics, DrsMetrics, FrameSignature, FrameState,
    FrameThreshold, WordState, DEFAULT_THRESHOLDS,
};

/// Content channel used when evaluating policy (prompt vs response).
#[derive(Clone, Copy, Debug, Eq, PartialEq, Serialize, Deserialize, Ord, PartialOrd, Hash)]
pub enum ContentChannel {
    Prompt,
    Response,
}

impl fmt::Display for ContentChannel {
    fn fmt(&self, f: &mut fmt::Formatter<'_>) -> fmt::Result {
        match self {
            ContentChannel::Prompt => write!(f, "prompt"),
            ContentChannel::Response => write!(f, "response"),
        }
    }
}

/// Categories the policy can flag.
#[derive(Clone, Copy, Debug, Eq, PartialEq, Serialize, Deserialize, Ord, PartialOrd, Hash)]
pub enum ViolationCategory {
    Toxicity,
    Bias,
    Safety,
}

impl fmt::Display for ViolationCategory {
    fn fmt(&self, f: &mut fmt::Formatter<'_>) -> fmt::Result {
        match self {
            ViolationCategory::Toxicity => write!(f, "toxicity"),
            ViolationCategory::Bias => write!(f, "bias"),
            ViolationCategory::Safety => write!(f, "safety"),
        }
    }
}

/// Severity of a flagged item.
#[derive(Clone, Copy, Debug, Eq, PartialEq, Serialize, Deserialize, Ord, PartialOrd, Hash)]
pub enum RiskLevel {
    Low,
    Medium,
    High,
    Critical,
}

impl Default for RiskLevel {
    fn default() -> Self {
        RiskLevel::Low
    }
}

impl fmt::Display for RiskLevel {
    fn fmt(&self, f: &mut fmt::Formatter<'_>) -> fmt::Result {
        match self {
            RiskLevel::Low => write!(f, "low"),
            RiskLevel::Medium => write!(f, "medium"),
            RiskLevel::High => write!(f, "high"),
            RiskLevel::Critical => write!(f, "critical"),
        }
    }
}

/// Detailed description of a policy violation.
#[derive(Clone, Debug, Serialize, Deserialize)]
pub struct KeywordRule {
    pub category: ViolationCategory,
    pub term: Cow<'static, str>,
    pub score: f32,
}

impl KeywordRule {
    pub fn new(
        category: ViolationCategory,
        term: impl Into<Cow<'static, str>>,
        score: f32,
    ) -> Self {
        Self {
            category,
            term: term.into(),
            score,
        }
    }
}

fn default_occurrences() -> usize {
    1
}

#[derive(Clone, Debug, Serialize, Deserialize)]
pub struct SafetyViolation {
    pub category: ViolationCategory,
    pub offending_term: String,
    pub message: String,
    pub risk: RiskLevel,
    pub score: f32,
<<<<<<< HEAD
    pub occurrences: u32,
    pub guidance: Option<String>,
=======
    #[serde(default = "default_occurrences")]
    pub occurrences: usize,
>>>>>>> 692ebea5
}

impl SafetyViolation {
    pub fn new(category: ViolationCategory, offending_term: impl Into<String>, score: f32) -> Self {
<<<<<<< HEAD
        Self::with_occurrences(category, offending_term, 1, score, None)
=======
        Self::with_occurrences(category, offending_term, score, 1)
>>>>>>> 692ebea5
    }

    pub fn with_occurrences(
        category: ViolationCategory,
        offending_term: impl Into<String>,
<<<<<<< HEAD
        occurrences: u32,
        score: f32,
        guidance: Option<String>,
    ) -> Self {
        let term = offending_term.into();
        let per_occurrence = if occurrences > 0 {
            score / occurrences as f32
        } else {
            score
        };
        let hits = if occurrences > 1 {
            format!(" ({occurrences} hits @ {per_occurrence:.2} ea)")
        } else {
            String::new()
        };
        let message = format!(
            "Detected {category} content triggered by '{term}' with score {score:.2}{hits}"
        );
        let risk = if score >= 1.25 {
=======
        score: f32,
        occurrences: usize,
    ) -> Self {
        let occurrences = occurrences.max(1);
        let term = offending_term.into();
        let message = if occurrences > 1 {
            format!(
                "Detected {category} content triggered by '{term}' appearing {occurrences} times with score {score:.2}"
            )
        } else {
            format!("Detected {category} content triggered by '{term}' with score {score:.2}")
        };
        let risk = if score >= 0.75 {
>>>>>>> 692ebea5
            RiskLevel::Critical
        } else if score >= 0.75 {
            RiskLevel::High
        } else if score >= 0.4 {
            RiskLevel::Medium
        } else {
            RiskLevel::Low
        };
        Self {
            category,
            offending_term: term,
            message,
            risk,
            score,
            occurrences,
<<<<<<< HEAD
            guidance,
        }
    }

    pub fn guidance(&self) -> Option<&str> {
        self.guidance.as_deref()
    }
}

/// Keyword pattern that contributes to a policy verdict when present in the analysed content.
#[derive(Clone, Debug)]
pub struct PolicyTerm {
    category: ViolationCategory,
    keyword: String,
    needle: String,
    score: f32,
    channels: Option<Vec<ContentChannel>>,
    guidance: Option<String>,
}

impl PolicyTerm {
    /// Creates a new term with a case-insensitive keyword match.
    pub fn new(category: ViolationCategory, keyword: impl Into<String>, score: f32) -> Self {
        let keyword = keyword.into();
        let needle = keyword.to_ascii_lowercase();
        Self {
            category,
            keyword,
            needle,
            score,
            channels: None,
            guidance: None,
        }
    }

    /// Restrict a term to the provided content channels (prompt, response, or both).
    pub fn for_channels(mut self, channels: impl IntoIterator<Item = ContentChannel>) -> Self {
        let set: Vec<_> = channels.into_iter().collect();
        self.channels = if set.is_empty() { None } else { Some(set) };
        self
    }

    /// Provide moderation guidance to surface alongside violations triggered by this term.
    pub fn with_guidance(mut self, guidance: impl Into<String>) -> Self {
        self.guidance = Some(guidance.into());
        self
    }

    /// Whether the term applies to the given channel.
    pub fn applies_to(&self, channel: ContentChannel) -> bool {
        match &self.channels {
            Some(channels) => channels.contains(&channel),
            None => true,
=======
>>>>>>> 692ebea5
        }
    }

    /// Category associated with the term.
    pub fn category(&self) -> ViolationCategory {
        self.category
    }

    /// Score contribution for each detected occurrence.
    pub fn score(&self) -> f32 {
        self.score
    }

    /// Offending keyword surfaced in audit logs.
    pub fn keyword(&self) -> &str {
        &self.keyword
    }

    fn occurrence_count(&self, haystack: &str) -> usize {
        haystack.match_indices(&self.needle).count()
    }

    fn guidance(&self) -> Option<&str> {
        self.guidance.as_deref()
    }

    fn to_violation(&self, occurrences: u32) -> SafetyViolation {
        let total_score = self.score * occurrences as f32;
        SafetyViolation::with_occurrences(
            self.category,
            self.keyword.clone(),
            occurrences,
            total_score,
            self.guidance().map(|g| g.to_string()),
        )
    }
}

/// Keyword pattern that contributes to a policy verdict when present in the analysed content.
#[derive(Clone, Debug)]
pub struct PolicyTerm {
    category: ViolationCategory,
    keyword: String,
    needle: String,
    score: f32,
    channels: Option<Vec<ContentChannel>>,
}

impl PolicyTerm {
    /// Creates a new term with a case-insensitive keyword match.
    pub fn new(category: ViolationCategory, keyword: impl Into<String>, score: f32) -> Self {
        let keyword = keyword.into();
        let needle = keyword.to_ascii_lowercase();
        Self {
            category,
            keyword,
            needle,
            score,
            channels: None,
        }
    }

    /// Restrict a term to the provided content channels (prompt, response, or both).
    pub fn for_channels(mut self, channels: impl IntoIterator<Item = ContentChannel>) -> Self {
        let set: Vec<_> = channels.into_iter().collect();
        self.channels = if set.is_empty() { None } else { Some(set) };
        self
    }

    /// Whether the term applies to the given channel.
    pub fn applies_to(&self, channel: ContentChannel) -> bool {
        match &self.channels {
            Some(channels) => channels.contains(&channel),
            None => true,
        }
    }

    /// Category associated with the term.
    pub fn category(&self) -> ViolationCategory {
        self.category
    }

    /// Score contribution for each detected occurrence.
    pub fn score(&self) -> f32 {
        self.score
    }

    /// Offending keyword surfaced in audit logs.
    pub fn keyword(&self) -> &str {
        &self.keyword
    }

    fn occurrence_count(&self, haystack: &str) -> usize {
        haystack.match_indices(&self.needle).count()
    }
}

/// Result of applying a policy filter to a piece of content.
#[derive(Clone, Debug, Serialize, Deserialize)]
pub struct SafetyVerdict {
    pub channel: ContentChannel,
    pub score: f32,
    pub violations: Vec<SafetyViolation>,
    pub allowed: bool,
}

impl SafetyVerdict {
    pub fn new(
        channel: ContentChannel,
        score: f32,
        violations: Vec<SafetyViolation>,
        allowed: bool,
    ) -> Self {
        Self {
            channel,
            score,
            violations,
            allowed,
        }
    }

    /// Whether the verdict should refuse serving content.
    pub fn should_refuse(&self) -> bool {
        !self.allowed
    }

    pub fn dominant_risk(&self) -> RiskLevel {
        self.violations
            .iter()
            .map(|v| v.risk)
            .max_by_key(|risk| match risk {
                RiskLevel::Low => 0,
                RiskLevel::Medium => 1,
                RiskLevel::High => 2,
                RiskLevel::Critical => 3,
            })
            .unwrap_or(RiskLevel::Low)
    }
}

/// Verdict for an individual conversational turn.
#[derive(Clone, Debug, Serialize, Deserialize)]
pub struct TurnVerdict {
    pub index: usize,
    pub verdict: SafetyVerdict,
}

/// Aggregated policy outcome for a multi-turn interaction.
#[derive(Clone, Debug, Serialize, Deserialize)]
pub struct ConversationVerdict {
    pub total_score: f32,
    pub highest_risk: RiskLevel,
    pub refused_turns: Vec<usize>,
    pub turn_verdicts: Vec<TurnVerdict>,
}

impl ConversationVerdict {
    /// Whether any turn in the conversation should be refused.
    pub fn should_refuse(&self) -> bool {
        !self.refused_turns.is_empty()
    }
}

/// Audit log event stored for compliance review.
#[derive(Clone, Debug, Serialize, Deserialize)]
pub struct AuditEvent {
    pub timestamp: DateTime<Utc>,
    pub channel: ContentChannel,
    pub content_preview: String,
    pub verdict: SafetyVerdict,
}

impl AuditEvent {
    pub fn new(
        channel: ContentChannel,
        content: impl Into<String>,
        verdict: SafetyVerdict,
    ) -> Self {
        let content = content.into();
        let preview = content.chars().take(240).collect::<String>();
        Self {
            timestamp: Utc::now(),
            channel,
            content_preview: preview,
            verdict,
        }
    }
}

/// Errors returned by the safety subsystem.
#[derive(Debug, Error)]
pub enum SafetyError {
    #[error("policy misconfiguration: {0}")]
    Misconfiguration(String),
}

/// Collects audit events and exposes them to callers.
#[derive(Clone, Default, Debug)]
pub struct AuditSink {
    inner: Arc<Mutex<Vec<AuditEvent>>>,
}

/// Summary statistics derived from an [`AuditSink`].
#[derive(Clone, Debug, Serialize, Deserialize)]
pub struct AuditSummary {
    pub total_events: usize,
    pub refused_events: usize,
    pub highest_risk: RiskLevel,
    pub counts_by_category: BTreeMap<ViolationCategory, usize>,
}

impl Default for AuditSummary {
    fn default() -> Self {
        Self {
            total_events: 0,
            refused_events: 0,
            highest_risk: RiskLevel::Low,
            counts_by_category: BTreeMap::new(),
        }
    }
}

impl AuditSink {
    pub fn push(&self, event: AuditEvent) {
        if let Ok(mut guard) = self.inner.lock() {
            guard.push(event);
        }
    }

    pub fn snapshot(&self) -> Vec<AuditEvent> {
        self.inner
            .lock()
            .map(|events| events.clone())
            .unwrap_or_default()
    }

    pub fn clear(&self) {
        if let Ok(mut guard) = self.inner.lock() {
            guard.clear();
        }
    }

    /// Generate a summary of historical audit events.
    pub fn summarize(&self) -> AuditSummary {
        let events = self.snapshot();
        let mut summary = AuditSummary::default();
        summary.total_events = events.len();

        for event in &events {
            if event.verdict.should_refuse() {
                summary.refused_events += 1;
            }

            for violation in &event.verdict.violations {
                if violation.risk > summary.highest_risk {
                    summary.highest_risk = violation.risk;
                }
                *summary
                    .counts_by_category
                    .entry(violation.category)
                    .or_insert(0) += 1;
            }

            let dominant = event.verdict.dominant_risk();
            if dominant > summary.highest_risk {
                summary.highest_risk = dominant;
            }
        }

        summary
    }
}

/// Policy used to vet model inputs and outputs.
#[derive(Clone, Debug)]
pub struct SafetyPolicy {
    terms: Vec<PolicyTerm>,
    refusal_threshold: f32,
    audit_sink: AuditSink,
    custom_rules: Vec<KeywordRule>,
}

impl SafetyPolicy {
    pub fn new(
        toxicity_keywords: Vec<&'static str>,
        bias_keywords: Vec<&'static str>,
        refusal_threshold: f32,
        audit_sink: AuditSink,
    ) -> Self {
        let mut terms = Vec::new();
        terms.extend(
            toxicity_keywords
                .into_iter()
                .map(|keyword| PolicyTerm::new(ViolationCategory::Toxicity, keyword, 0.6)),
        );
        terms.extend(
            bias_keywords
                .into_iter()
                .map(|keyword| PolicyTerm::new(ViolationCategory::Bias, keyword, 0.5)),
        );
        Self {
            terms,
<<<<<<< HEAD
            refusal_threshold,
            audit_sink,
        }
    }

    /// Creates a policy from the supplied keyword terms.
    pub fn from_terms(
        terms: Vec<PolicyTerm>,
        refusal_threshold: f32,
        audit_sink: AuditSink,
    ) -> Self {
        Self {
            terms,
=======
>>>>>>> 692ebea5
            refusal_threshold,
            audit_sink,
        }
    }

    /// Creates a policy from the supplied keyword terms.
    pub fn from_terms(
        terms: Vec<PolicyTerm>,
        refusal_threshold: f32,
        audit_sink: AuditSink,
    ) -> Self {
        Self {
            terms,
            refusal_threshold,
            audit_sink,
            custom_rules: Vec::new(),
        }
    }

    pub fn with_default_terms() -> Self {
        let terms = vec![
<<<<<<< HEAD
            PolicyTerm::new(ViolationCategory::Toxicity, "hate", 0.6).with_guidance(
                "De-escalate conversation and remind users of respectful conduct policies.",
            ),
            PolicyTerm::new(ViolationCategory::Toxicity, "kill", 0.7).with_guidance(
                "Escalate to human review if the user expresses intent to harm others.",
            ),
            PolicyTerm::new(ViolationCategory::Toxicity, "die", 0.55),
            PolicyTerm::new(ViolationCategory::Toxicity, "stupid", 0.4),
            PolicyTerm::new(ViolationCategory::Toxicity, "idiot", 0.45),
            PolicyTerm::new(ViolationCategory::Bias, "race", 0.5)
                .with_guidance("Nudge the assistant toward inclusive, factual responses."),
=======
            PolicyTerm::new(ViolationCategory::Toxicity, "hate", 0.6),
            PolicyTerm::new(ViolationCategory::Toxicity, "kill", 0.7),
            PolicyTerm::new(ViolationCategory::Toxicity, "die", 0.55),
            PolicyTerm::new(ViolationCategory::Toxicity, "stupid", 0.4),
            PolicyTerm::new(ViolationCategory::Toxicity, "idiot", 0.45),
            PolicyTerm::new(ViolationCategory::Bias, "race", 0.5),
>>>>>>> 692ebea5
            PolicyTerm::new(ViolationCategory::Bias, "gender", 0.45),
            PolicyTerm::new(ViolationCategory::Bias, "religion", 0.5),
            PolicyTerm::new(ViolationCategory::Bias, "minority", 0.5),
            PolicyTerm::new(ViolationCategory::Bias, "minorities", 0.5),
            PolicyTerm::new(ViolationCategory::Safety, "bomb", 0.7)
<<<<<<< HEAD
                .for_channels([ContentChannel::Prompt, ContentChannel::Response])
                .with_guidance("Block instructions on weapon construction and alert moderators."),
            PolicyTerm::new(ViolationCategory::Safety, "suicide", 0.8)
                .with_guidance("Redirect to crisis resources and provide supportive language."),
            PolicyTerm::new(ViolationCategory::Safety, "weapon", 0.65)
                .for_channels([ContentChannel::Prompt])
                .with_guidance("Avoid providing facilitation for weapons acquisition."),
            PolicyTerm::new(ViolationCategory::Safety, "explosive", 0.65)
                .for_channels([ContentChannel::Prompt])
                .with_guidance("Decline to detail explosive manufacturing guidance."),
            PolicyTerm::new(ViolationCategory::Safety, "self-harm", 0.75)
                .with_guidance("Respond empathetically and surface well-being support options."),
=======
                .for_channels([ContentChannel::Prompt, ContentChannel::Response]),
            PolicyTerm::new(ViolationCategory::Safety, "suicide", 0.8),
            PolicyTerm::new(ViolationCategory::Safety, "weapon", 0.65)
                .for_channels([ContentChannel::Prompt]),
            PolicyTerm::new(ViolationCategory::Safety, "explosive", 0.65)
                .for_channels([ContentChannel::Prompt]),
            PolicyTerm::new(ViolationCategory::Safety, "self-harm", 0.75),
>>>>>>> 692ebea5
        ];

        Self::from_terms(terms, 0.5, AuditSink::default())
    }

    pub fn audit_sink(&self) -> AuditSink {
        self.audit_sink.clone()
    }

    pub fn with_audit_sink(mut self, sink: AuditSink) -> Self {
        self.audit_sink = sink;
        self
    }

    /// Removes all accumulated audit events.
    pub fn clear_audit_log(&self) {
        self.audit_sink.clear();
    }

    /// Return the configured policy terms.
    pub fn terms(&self) -> &[PolicyTerm] {
        &self.terms
    }

    /// Adds a policy term and returns an updated policy.
    pub fn with_term(mut self, term: PolicyTerm) -> Self {
        self.terms.push(term);
        self
    }

    /// Extends the set of policy terms in place.
    pub fn extend_terms<I>(&mut self, terms: I)
    where
        I: IntoIterator<Item = PolicyTerm>,
    {
        self.terms.extend(terms);
    }

    /// Adds a policy term without consuming the policy.
    pub fn push_term(&mut self, term: PolicyTerm) {
        self.terms.push(term);
    }

    pub fn refusal_threshold(&self) -> f32 {
        self.refusal_threshold
    }

    pub fn with_refusal_threshold(mut self, threshold: f32) -> Self {
        self.refusal_threshold = threshold;
        self
    }

    pub fn with_toxicity_terms<I>(mut self, terms: I) -> Self
    where
        I: IntoIterator<Item = &'static str>,
    {
        self.toxicity_keywords.extend(terms);
        self
    }

    pub fn with_bias_terms<I>(mut self, terms: I) -> Self
    where
        I: IntoIterator<Item = &'static str>,
    {
        self.bias_keywords.extend(terms);
        self
    }

    pub fn with_custom_rule(mut self, rule: KeywordRule) -> Self {
        self.custom_rules.push(rule);
        self
    }

    pub fn with_custom_rules<I>(mut self, rules: I) -> Self
    where
        I: IntoIterator<Item = KeywordRule>,
    {
        self.custom_rules.extend(rules);
        self
    }

    pub fn custom_rules(&self) -> &[KeywordRule] {
        &self.custom_rules
    }

    fn record_violation(
        violations: &mut Vec<SafetyViolation>,
        cumulative_score: &mut f32,
        category: ViolationCategory,
        term: &str,
        base_score: f32,
        occurrences: usize,
    ) {
        if occurrences == 0 {
            return;
        }
        let total_score = base_score * occurrences as f32;
        *cumulative_score += total_score;
        violations.push(SafetyViolation::with_occurrences(
            category,
            term,
            total_score,
            occurrences,
        ));
    }

    fn scan(&self, content: &str, channel: ContentChannel) -> SafetyVerdict {
        let mut violations = Vec::new();
        let mut cumulative_score = 0.0;
        let lowercase = content.to_ascii_lowercase();

        for term in &self.terms {
            if !term.applies_to(channel) {
                continue;
            }

            let matches = term.occurrence_count(&lowercase);
            if matches == 0 {
                continue;
<<<<<<< HEAD
            }

            let occurrences = matches as u32;
            let violation = term.to_violation(occurrences);
            cumulative_score += violation.score;
            violations.push(violation);
=======
            }

            for _ in 0..matches {
                let score = term.score();
                cumulative_score += score;
                violations.push(SafetyViolation::new(term.category(), term.keyword(), score));
            }
            let total_score = rule.score * occurrences as f32;
            cumulative_score += total_score;
            violations.push(SafetyViolation::with_occurrences(
                rule.category,
                rule.term.as_ref(),
                total_score,
                occurrences,
            ));
>>>>>>> 692ebea5
        }

        let allowed = cumulative_score < self.refusal_threshold;
        SafetyVerdict::new(channel, cumulative_score, violations, allowed)
    }

    pub fn evaluate(&self, content: &str, channel: ContentChannel) -> SafetyVerdict {
        let verdict = self.scan(content, channel);
        debug!(channel = %channel, score = %verdict.score, violations = verdict.violations.len(), "evaluated content");
        self.audit_sink
            .push(AuditEvent::new(channel, content, verdict.clone()));
        verdict
    }

    pub fn evaluate_batch<I, S>(&self, contents: I, channel: ContentChannel) -> Vec<SafetyVerdict>
    where
        I: IntoIterator<Item = S>,
        S: AsRef<str>,
    {
        contents
            .into_iter()
            .map(|content| self.evaluate(content.as_ref(), channel))
            .collect()
    }

    pub fn refusal_reason<'a>(&self, verdict: &'a SafetyVerdict) -> Cow<'a, str> {
        if verdict.violations.is_empty() {
            return Cow::Borrowed("Policy refusal triggered without explicit violation");
        }
        let dominant = verdict
            .violations
            .iter()
            .map(|v| format!("{} ({})", v.category, v.risk))
            .collect::<Vec<_>>()
            .join(", ");
        Cow::Owned(format!("Blocked due to {dominant}"))
    }

    /// Evaluate multiple conversational turns and aggregate the outcomes.
    pub fn evaluate_conversation<'a, I, S>(&self, turns: I) -> ConversationVerdict
    where
        I: IntoIterator<Item = (ContentChannel, S)>,
        S: Into<Cow<'a, str>>,
    {
        let mut total_score = 0.0;
        let mut highest_risk = RiskLevel::Low;
        let mut refused_turns = Vec::new();
        let mut turn_verdicts = Vec::new();

        for (index, (channel, content)) in turns.into_iter().enumerate() {
            let content = content.into();
            let verdict = self.evaluate(content.as_ref(), channel);
            total_score += verdict.score;

            let dominant = verdict.dominant_risk();
            if dominant > highest_risk {
                highest_risk = dominant;
            }

            if verdict.should_refuse() {
                refused_turns.push(index);
            }

            turn_verdicts.push(TurnVerdict { index, verdict });
        }

        ConversationVerdict {
            total_score,
            highest_risk,
            refused_turns,
            turn_verdicts,
        }
    }
}

impl Default for SafetyPolicy {
    fn default() -> Self {
        Self::with_default_terms()
    }
}

/// Run an automated evaluation to ensure policy thresholds remain intact.
pub fn evaluate_policy_surface(
    policy: &SafetyPolicy,
    dataset: &[(&str, bool)],
) -> Result<(), SafetyError> {
    for (content, should_pass) in dataset {
        let verdict = policy.scan(content, ContentChannel::Prompt);
        if *should_pass && verdict.should_refuse() {
            return Err(SafetyError::Misconfiguration(format!(
                "content '{content}' expected to pass but was refused with score {:.2}",
                verdict.score
            )));
        }
        if !*should_pass && !verdict.should_refuse() {
            return Err(SafetyError::Misconfiguration(format!(
                "content '{content}' expected to be blocked but passed"
            )));
        }
    }
    Ok(())
}

#[derive(Clone, Debug, Serialize, Deserialize)]
pub struct PolicyReport {
    pub total: usize,
    pub refused: usize,
    pub allowed: usize,
    pub dominant_risk_counts: BTreeMap<RiskLevel, usize>,
}

impl PolicyReport {
    pub fn from_verdicts<I>(verdicts: I) -> Self
    where
        I: IntoIterator<Item = SafetyVerdict>,
    {
        let mut total: usize = 0;
        let mut refused: usize = 0;
        let mut dominant_risk_counts = BTreeMap::new();

        for verdict in verdicts {
            total += 1;
            if verdict.should_refuse() {
                refused += 1;
            }
            let risk = verdict.dominant_risk();
            *dominant_risk_counts.entry(risk).or_insert(0) += 1;
        }

        let allowed = total.saturating_sub(refused);
        Self {
            total,
            refused,
            allowed,
            dominant_risk_counts,
        }
    }

    pub fn refusal_rate(&self) -> f32 {
        if self.total == 0 {
            return 0.0;
        }
        self.refused as f32 / self.total as f32
    }
}

#[cfg(test)]
mod tests {
    use super::*;

    #[test]
    fn detects_toxicity() {
        let policy = SafetyPolicy::with_default_terms();
        let verdict = policy.evaluate("I will kill everyone", ContentChannel::Response);
        assert!(verdict.should_refuse());
        assert!(!verdict.violations.is_empty());
        assert!(verdict
            .violations
            .iter()
            .any(|v| matches!(v.category, ViolationCategory::Toxicity)));
    }

    #[test]
    fn allows_benign_content() {
        let policy = SafetyPolicy::with_default_terms();
        let verdict = policy.evaluate("Hello there", ContentChannel::Prompt);
        assert!(verdict.allowed);
    }

    #[test]
    fn evaluation_suite_catches_regressions() {
        let policy = SafetyPolicy::with_default_terms().with_refusal_threshold(2.0);
        let dataset = vec![
            ("Please help me plan a picnic", true),
            ("Why are minorities bad?", false),
        ];
        assert!(evaluate_policy_surface(&policy, &dataset).is_err());
    }

    #[test]
    fn accumulates_multiple_occurrences() {
        let policy = SafetyPolicy::with_default_terms().with_refusal_threshold(1.1);
        let verdict = policy.evaluate("We should kill and kill again", ContentChannel::Prompt);
        assert!(verdict.should_refuse());
        assert!(verdict.score >= 1.4);
<<<<<<< HEAD
        let kill = verdict
            .violations
            .iter()
            .find(|v| v.offending_term == "kill")
            .expect("kill violation present");
        assert_eq!(kill.occurrences, 2);
        assert!(kill.guidance().is_some());
=======
        assert!(
            verdict
                .violations
                .iter()
                .filter(|v| v.offending_term == "kill")
                .count()
                >= 2
        );
>>>>>>> 692ebea5

        policy.clear_audit_log();
        assert!(policy.audit_sink().snapshot().is_empty());
    }

    #[test]
    fn channel_specific_terms_only_apply_when_expected() {
        let policy = SafetyPolicy::from_terms(
            vec![PolicyTerm::new(ViolationCategory::Safety, "bomb", 0.7)
                .for_channels([ContentChannel::Prompt])],
            0.5,
            AuditSink::default(),
        );

        let prompt_verdict = policy.evaluate("How to build a bomb", ContentChannel::Prompt);
        assert!(prompt_verdict.should_refuse());

        let response_verdict = policy.evaluate("I will build a bomb", ContentChannel::Response);
        assert!(response_verdict.allowed);

        assert_eq!(policy.audit_sink().snapshot().len(), 2);
    }
<<<<<<< HEAD

    #[test]
    fn guidance_propagates_from_terms() {
        let policy = SafetyPolicy::from_terms(
            vec![PolicyTerm::new(ViolationCategory::Toxicity, "jerk", 0.4)
                .with_guidance("Encourage respectful conversation and set expectations.")],
            0.3,
            AuditSink::default(),
        );

        let verdict = policy.evaluate("You are such a jerk", ContentChannel::Response);
        assert!(verdict.should_refuse());
        let violation = verdict
            .violations
            .first()
            .expect("guidance violation present");
        assert_eq!(violation.occurrences, 1);
        assert_eq!(
            violation.guidance(),
            Some("Encourage respectful conversation and set expectations.")
        );
        assert!(violation.message.contains("jerk"));
    }
=======
>>>>>>> 692ebea5
}<|MERGE_RESOLUTION|>--- conflicted
+++ resolved
@@ -111,28 +111,18 @@
     pub message: String,
     pub risk: RiskLevel,
     pub score: f32,
-<<<<<<< HEAD
     pub occurrences: u32,
     pub guidance: Option<String>,
-=======
-    #[serde(default = "default_occurrences")]
-    pub occurrences: usize,
->>>>>>> 692ebea5
 }
 
 impl SafetyViolation {
     pub fn new(category: ViolationCategory, offending_term: impl Into<String>, score: f32) -> Self {
-<<<<<<< HEAD
         Self::with_occurrences(category, offending_term, 1, score, None)
-=======
-        Self::with_occurrences(category, offending_term, score, 1)
->>>>>>> 692ebea5
     }
 
     pub fn with_occurrences(
         category: ViolationCategory,
         offending_term: impl Into<String>,
-<<<<<<< HEAD
         occurrences: u32,
         score: f32,
         guidance: Option<String>,
@@ -152,21 +142,6 @@
             "Detected {category} content triggered by '{term}' with score {score:.2}{hits}"
         );
         let risk = if score >= 1.25 {
-=======
-        score: f32,
-        occurrences: usize,
-    ) -> Self {
-        let occurrences = occurrences.max(1);
-        let term = offending_term.into();
-        let message = if occurrences > 1 {
-            format!(
-                "Detected {category} content triggered by '{term}' appearing {occurrences} times with score {score:.2}"
-            )
-        } else {
-            format!("Detected {category} content triggered by '{term}' with score {score:.2}")
-        };
-        let risk = if score >= 0.75 {
->>>>>>> 692ebea5
             RiskLevel::Critical
         } else if score >= 0.75 {
             RiskLevel::High
@@ -182,7 +157,6 @@
             risk,
             score,
             occurrences,
-<<<<<<< HEAD
             guidance,
         }
     }
@@ -236,8 +210,6 @@
         match &self.channels {
             Some(channels) => channels.contains(&channel),
             None => true,
-=======
->>>>>>> 692ebea5
         }
     }
 
@@ -540,7 +512,6 @@
         );
         Self {
             terms,
-<<<<<<< HEAD
             refusal_threshold,
             audit_sink,
         }
@@ -554,8 +525,6 @@
     ) -> Self {
         Self {
             terms,
-=======
->>>>>>> 692ebea5
             refusal_threshold,
             audit_sink,
         }
@@ -577,7 +546,6 @@
 
     pub fn with_default_terms() -> Self {
         let terms = vec![
-<<<<<<< HEAD
             PolicyTerm::new(ViolationCategory::Toxicity, "hate", 0.6).with_guidance(
                 "De-escalate conversation and remind users of respectful conduct policies.",
             ),
@@ -589,20 +557,11 @@
             PolicyTerm::new(ViolationCategory::Toxicity, "idiot", 0.45),
             PolicyTerm::new(ViolationCategory::Bias, "race", 0.5)
                 .with_guidance("Nudge the assistant toward inclusive, factual responses."),
-=======
-            PolicyTerm::new(ViolationCategory::Toxicity, "hate", 0.6),
-            PolicyTerm::new(ViolationCategory::Toxicity, "kill", 0.7),
-            PolicyTerm::new(ViolationCategory::Toxicity, "die", 0.55),
-            PolicyTerm::new(ViolationCategory::Toxicity, "stupid", 0.4),
-            PolicyTerm::new(ViolationCategory::Toxicity, "idiot", 0.45),
-            PolicyTerm::new(ViolationCategory::Bias, "race", 0.5),
->>>>>>> 692ebea5
             PolicyTerm::new(ViolationCategory::Bias, "gender", 0.45),
             PolicyTerm::new(ViolationCategory::Bias, "religion", 0.5),
             PolicyTerm::new(ViolationCategory::Bias, "minority", 0.5),
             PolicyTerm::new(ViolationCategory::Bias, "minorities", 0.5),
             PolicyTerm::new(ViolationCategory::Safety, "bomb", 0.7)
-<<<<<<< HEAD
                 .for_channels([ContentChannel::Prompt, ContentChannel::Response])
                 .with_guidance("Block instructions on weapon construction and alert moderators."),
             PolicyTerm::new(ViolationCategory::Safety, "suicide", 0.8)
@@ -615,15 +574,6 @@
                 .with_guidance("Decline to detail explosive manufacturing guidance."),
             PolicyTerm::new(ViolationCategory::Safety, "self-harm", 0.75)
                 .with_guidance("Respond empathetically and surface well-being support options."),
-=======
-                .for_channels([ContentChannel::Prompt, ContentChannel::Response]),
-            PolicyTerm::new(ViolationCategory::Safety, "suicide", 0.8),
-            PolicyTerm::new(ViolationCategory::Safety, "weapon", 0.65)
-                .for_channels([ContentChannel::Prompt]),
-            PolicyTerm::new(ViolationCategory::Safety, "explosive", 0.65)
-                .for_channels([ContentChannel::Prompt]),
-            PolicyTerm::new(ViolationCategory::Safety, "self-harm", 0.75),
->>>>>>> 692ebea5
         ];
 
         Self::from_terms(terms, 0.5, AuditSink::default())
@@ -743,30 +693,12 @@
             let matches = term.occurrence_count(&lowercase);
             if matches == 0 {
                 continue;
-<<<<<<< HEAD
             }
 
             let occurrences = matches as u32;
             let violation = term.to_violation(occurrences);
             cumulative_score += violation.score;
             violations.push(violation);
-=======
-            }
-
-            for _ in 0..matches {
-                let score = term.score();
-                cumulative_score += score;
-                violations.push(SafetyViolation::new(term.category(), term.keyword(), score));
-            }
-            let total_score = rule.score * occurrences as f32;
-            cumulative_score += total_score;
-            violations.push(SafetyViolation::with_occurrences(
-                rule.category,
-                rule.term.as_ref(),
-                total_score,
-                occurrences,
-            ));
->>>>>>> 692ebea5
         }
 
         let allowed = cumulative_score < self.refusal_threshold;
@@ -952,7 +884,6 @@
         let verdict = policy.evaluate("We should kill and kill again", ContentChannel::Prompt);
         assert!(verdict.should_refuse());
         assert!(verdict.score >= 1.4);
-<<<<<<< HEAD
         let kill = verdict
             .violations
             .iter()
@@ -960,16 +891,6 @@
             .expect("kill violation present");
         assert_eq!(kill.occurrences, 2);
         assert!(kill.guidance().is_some());
-=======
-        assert!(
-            verdict
-                .violations
-                .iter()
-                .filter(|v| v.offending_term == "kill")
-                .count()
-                >= 2
-        );
->>>>>>> 692ebea5
 
         policy.clear_audit_log();
         assert!(policy.audit_sink().snapshot().is_empty());
@@ -992,7 +913,6 @@
 
         assert_eq!(policy.audit_sink().snapshot().len(), 2);
     }
-<<<<<<< HEAD
 
     #[test]
     fn guidance_propagates_from_terms() {
@@ -1016,6 +936,4 @@
         );
         assert!(violation.message.contains("jerk"));
     }
-=======
->>>>>>> 692ebea5
 }