use rand::prelude::*;
use rand_distr::StandardNormal;
use serde::{Deserialize, Serialize};
use std::cmp::Ordering;
use std::collections::HashMap;
use std::time::Duration;
use thiserror::Error;

pub mod space {
    use super::*;

    #[derive(Debug, Clone, Serialize, Deserialize, PartialEq)]
    pub enum ParamSpec {
        Float { name: String, low: f64, high: f64 },
        Int { name: String, low: i64, high: i64 },
        Categorical { name: String, choices: Vec<String> },
    }

    impl ParamSpec {
        pub fn name(&self) -> &str {
            match self {
                ParamSpec::Float { name, .. }
                | ParamSpec::Int { name, .. }
                | ParamSpec::Categorical { name, .. } => name,
            }
        }
    }

    #[derive(Debug, Clone, Serialize, Deserialize, PartialEq)]
    #[serde(tag = "type", content = "value")]
    pub enum ParamValue {
        Float(f64),
        Int(i64),
        Categorical(String),
    }

    impl ParamValue {
        pub fn as_f64(&self) -> Option<f64> {
            match self {
                ParamValue::Float(v) => Some(*v),
                ParamValue::Int(v) => Some(*v as f64),
                ParamValue::Categorical(_) => None,
            }
        }
    }

    pub type TrialSuggestion = HashMap<String, ParamValue>;

    #[derive(Debug, Clone, Serialize, Deserialize)]
    pub struct SearchSpace {
        pub params: Vec<ParamSpec>,
    }

    impl SearchSpace {
        pub fn new(params: Vec<ParamSpec>) -> Self {
            Self { params }
        }

        pub fn len(&self) -> usize {
            self.params.len()
        }

        pub fn is_empty(&self) -> bool {
            self.params.is_empty()
        }

        pub fn sample(&self, rng: &mut StdRng) -> TrialSuggestion {
            let mut out = TrialSuggestion::with_capacity(self.params.len());
            for spec in &self.params {
                let value = match spec {
                    ParamSpec::Float { name, low, high } => {
                        let raw = rng.gen::<f64>();
                        let v = low + (high - low) * raw;
                        (name.clone(), ParamValue::Float(v))
                    }
                    ParamSpec::Int { name, low, high } => {
                        let raw = rng.gen::<f64>();
                        let range = (*high - *low + 1) as f64;
                        let v = *low + (raw * range).floor() as i64;
                        (name.clone(), ParamValue::Int(v.clamp(*low, *high)))
                    }
                    ParamSpec::Categorical { name, choices } => {
                        let raw = rng.gen::<f64>();
                        let idx = ((choices.len() as f64) * raw).floor() as usize;
                        let idx = idx.min(choices.len().saturating_sub(1));
                        (name.clone(), ParamValue::Categorical(choices[idx].clone()))
                    }
                };
                out.insert(value.0, value.1);
            }
            out
        }

        pub fn clamp(&self, suggestion: &mut TrialSuggestion) {
            for spec in &self.params {
                if let Some(value) = suggestion.get_mut(spec.name()) {
                    match spec {
                        ParamSpec::Float { low, high, .. } => match value {
                            ParamValue::Float(v) => {
                                *v = v.clamp(*low, *high);
                            }
                            ParamValue::Int(v) => {
                                let new_val = (*v as f64).clamp(*low, *high);
                                *value = ParamValue::Float(new_val);
                            }
                            _ => {}
                        },
                        ParamSpec::Int { low, high, .. } => match value {
                            ParamValue::Int(v) => {
                                *v = (*v).clamp(*low, *high);
                            }
                            ParamValue::Float(v) => {
                                let iv = (*v).round().clamp(*low as f64, *high as f64) as i64;
                                *value = ParamValue::Int(iv);
                            }
                            _ => {}
                        },
                        ParamSpec::Categorical { choices, .. } => {
                            if let ParamValue::Categorical(choice) = value {
                                if !choices.contains(choice) && !choices.is_empty() {
                                    *choice = choices[0].clone();
                                }
                            }
                        }
                    }
                }
            }
        }

        pub fn draws_per_suggestion(&self) -> usize {
            self.params.len()
        }
    }
}

pub use space::{ParamSpec, ParamValue, SearchSpace, TrialSuggestion};

#[derive(Debug, Clone, Copy, Serialize, Deserialize, PartialEq, Eq)]
#[serde(rename_all = "lowercase")]
pub enum Objective {
    Minimize,
    Maximize,
}

impl Default for Objective {
    fn default() -> Self {
        Objective::Minimize
    }
}

impl Objective {
    pub fn from_maximize(maximize: bool) -> Self {
        if maximize {
            Objective::Maximize
        } else {
            Objective::Minimize
        }
    }

    pub fn as_str(&self) -> &'static str {
        match self {
            Objective::Minimize => "minimize",
            Objective::Maximize => "maximize",
        }
    }

    pub fn ordering(&self, lhs: f64, rhs: f64) -> Ordering {
        match self {
            Objective::Minimize => lhs.total_cmp(&rhs),
            Objective::Maximize => rhs.total_cmp(&lhs),
        }
    }
}

#[derive(Debug, Clone, Serialize, Deserialize)]
pub struct Observation {
    pub suggestion: TrialSuggestion,
    pub metric: f64,
}

#[derive(Debug, Clone, Serialize, Deserialize)]
pub enum StrategyState {
    Bayesian(crate::strategies::BayesianState),
    Population(crate::strategies::PopulationState),
    Random(crate::strategies::RandomState),
}

pub mod strategies {
    use super::*;

    #[derive(Debug, Clone, Serialize, Deserialize)]
    pub struct RandomState {
        pub seed: u64,
        pub suggestion_count: u64,
    }

    #[derive(Debug, Clone)]
    pub struct RandomStrategy {
        pub(crate) state: RandomState,
    }

    impl RandomStrategy {
        pub fn new(seed: u64) -> Self {
            Self {
                state: RandomState {
                    seed,
                    suggestion_count: 0,
                },
            }
        }

        fn rng_for(&self, draws: usize) -> StdRng {
            let mut rng = StdRng::seed_from_u64(self.state.seed);
            let skips = self.state.suggestion_count as usize * draws;
            for _ in 0..skips {
                let _: f64 = rng.gen();
            }
            rng
        }

        pub fn suggest(&mut self, space: &SearchSpace) -> TrialSuggestion {
            let draws = space.draws_per_suggestion();
            let mut rng = self.rng_for(draws);
            self.state.suggestion_count += 1;
            space.sample(&mut rng)
        }

        pub fn observe(&mut self, _observation: Observation) {}

        pub fn state(&self) -> RandomState {
            self.state.clone()
        }

        pub fn restore(state: RandomState) -> Self {
            Self { state }
        }
    }

    #[derive(Debug, Clone, Serialize, Deserialize)]
    pub struct BayesianState {
        pub seed: u64,
        pub suggestion_count: u64,
        pub observations: Vec<Observation>,
        pub exploration: f64,
    }

    #[derive(Debug, Clone)]
    pub struct BayesianStrategy {
        pub(crate) state: BayesianState,
    }

    impl BayesianStrategy {
        pub fn new(seed: u64, exploration: f64) -> Self {
            Self {
                state: BayesianState {
                    seed,
                    suggestion_count: 0,
                    observations: Vec::new(),
                    exploration,
                },
            }
        }

        fn rng_for(&self, draws: usize) -> StdRng {
            let mut rng = StdRng::seed_from_u64(self.state.seed);
            let skips = self.state.suggestion_count as usize * draws;
            for _ in 0..skips {
                let _: f64 = rng.gen();
            }
            rng
        }

        pub fn suggest(&mut self, space: &SearchSpace, objective: Objective) -> TrialSuggestion {
            let draws = space.draws_per_suggestion();
            let mut rng = self.rng_for(draws);
            // advance RNG state for this call so that the checkpointed state remains deterministic
            let mut suggestion = space.sample(&mut rng);
            self.state.suggestion_count += 1;
            if self.state.observations.is_empty() {
                return suggestion;
            }

            // With probability exploration -> random sample, else exploit best observation
            let explore_sample: f64 = rng.gen();
            if explore_sample < self.state.exploration {
                return suggestion;
            }

            let best = self
                .state
                .observations
                .iter()
                .min_by(|a, b| objective.ordering(a.metric, b.metric))
                .map(|obs| obs.suggestion.clone());
            if let Some(best) = best {
                suggestion = best;
                // apply gaussian jitter per float/int param
                for spec in &space.params {
                    match spec {
                        ParamSpec::Float { name, low, high } => {
                            if let Some(ParamValue::Float(v)) = suggestion.get_mut(name) {
                                let base = *v;
                                let sigma = (*high - *low).abs() * 0.1;
                                let noise: f64 = rng.sample(StandardNormal);
                                *v = (base + noise * sigma).clamp(*low, *high);
                            }
                        }
                        ParamSpec::Int { name, low, high } => {
                            if let Some(ParamValue::Int(v)) = suggestion.get_mut(name) {
                                let span = (*high - *low).max(1);
                                let noise: f64 = rng.sample(StandardNormal);
                                let delta = (noise * (span as f64 * 0.25)).round() as i64;
                                *v = (*v + delta).clamp(*low, *high);
                            }
                        }
                        ParamSpec::Categorical { name, choices } => {
                            if let Some(ParamValue::Categorical(value)) = suggestion.get_mut(name) {
                                if !choices.is_empty() {
                                    let idx = rng.gen_range(0..choices.len());
                                    if rng.gen::<f64>() < 0.25 {
                                        *value = choices[idx].clone();
                                    }
                                }
                            }
                        }
                    }
                }
            }
            space.clamp(&mut suggestion);
            suggestion
        }

        pub fn observe(&mut self, observation: Observation, objective: Objective) {
            self.state.observations.push(observation);
            self.state
                .observations
                .sort_by(|a, b| objective.ordering(a.metric, b.metric));
        }

        pub fn state(&self) -> BayesianState {
            self.state.clone()
        }

        pub fn restore(state: BayesianState) -> Self {
            Self { state }
        }
    }

    #[derive(Debug, Clone, Serialize, Deserialize)]
    pub struct PopulationState {
        pub seed: u64,
        pub suggestion_count: u64,
        pub population: Vec<Observation>,
        pub population_size: usize,
        pub elite_fraction: f64,
        pub mutation_rate: f64,
    }

    #[derive(Debug, Clone)]
    pub struct PopulationStrategy {
        pub(crate) state: PopulationState,
    }

    impl PopulationStrategy {
        pub fn new(
            seed: u64,
            population_size: usize,
            elite_fraction: f64,
            mutation_rate: f64,
        ) -> Self {
            Self {
                state: PopulationState {
                    seed,
                    suggestion_count: 0,
                    population: Vec::new(),
                    population_size: population_size.max(2),
                    elite_fraction: elite_fraction.clamp(0.05, 0.5),
                    mutation_rate: mutation_rate.clamp(0.01, 1.0),
                },
            }
        }

        fn rng_for(&self, draws: usize) -> StdRng {
            let mut rng = StdRng::seed_from_u64(self.state.seed);
            let skips = self.state.suggestion_count as usize * draws;
            for _ in 0..skips {
                let _: f64 = rng.gen();
            }
            rng
        }

        pub fn suggest(&mut self, space: &SearchSpace, objective: Objective) -> TrialSuggestion {
            let draws = space.draws_per_suggestion();
            let mut rng = self.rng_for(draws);
            self.state.suggestion_count += 1;

            if self.state.population.len() < self.state.population_size {
                return space.sample(&mut rng);
            }

            // Select elites
            let elite_count =
                (self.state.population_size as f64 * self.state.elite_fraction).ceil() as usize;
            let elite_count = elite_count.max(1).min(self.state.population.len());
            let mut sorted = self.state.population.clone();
            sorted.sort_by(|a, b| objective.ordering(a.metric, b.metric));
            let elite = &sorted[..elite_count];

            let parent_idx = rng.gen_range(0..elite.len());
            let mut suggestion = elite[parent_idx].suggestion.clone();

            for spec in &space.params {
                if rng.gen::<f64>() > self.state.mutation_rate {
                    continue;
                }
                match spec {
                    ParamSpec::Float { name, low, high } => {
                        if let Some(ParamValue::Float(v)) = suggestion.get_mut(name) {
                            let sigma = (*high - *low).abs() * 0.2;
                            let noise: f64 = rng.sample(StandardNormal);
                            *v = (*v + noise * sigma).clamp(*low, *high);
                        }
                    }
                    ParamSpec::Int { name, low, high } => {
                        if let Some(ParamValue::Int(v)) = suggestion.get_mut(name) {
                            let step = ((*high - *low).max(1) as f64 * 0.2).ceil() as i64;
                            let delta = rng.gen_range(-step..=step);
                            *v = (*v + delta).clamp(*low, *high);
                        }
                    }
                    ParamSpec::Categorical { name, choices } => {
                        if let Some(ParamValue::Categorical(value)) = suggestion.get_mut(name) {
                            if !choices.is_empty() {
                                let idx = rng.gen_range(0..choices.len());
                                *value = choices[idx].clone();
                            }
                        }
                    }
                }
            }

            space.clamp(&mut suggestion);
            suggestion
        }

        pub fn observe(&mut self, observation: Observation, objective: Objective) {
            self.state.population.push(observation);
            if self.state.population.len() > self.state.population_size {
                self.state
                    .population
                    .sort_by(|a, b| objective.ordering(a.metric, b.metric));
                self.state.population.truncate(self.state.population_size);
            }
            if self.state.population.len() <= self.state.population_size {
                self.state
                    .population
                    .sort_by(|a, b| objective.ordering(a.metric, b.metric));
            }
        }

        pub fn state(&self) -> PopulationState {
            self.state.clone()
        }

        pub fn restore(state: PopulationState) -> Self {
            Self { state }
        }
    }
}

use strategies::{BayesianStrategy, PopulationStrategy, RandomStrategy};

#[derive(Debug, Clone)]
pub enum Strategy {
    Bayesian(BayesianStrategy),
    Population(PopulationStrategy),
    Random(RandomStrategy),
}

impl Strategy {
    pub fn name(&self) -> &'static str {
        match self {
            Strategy::Bayesian(_) => "bayesian",
            Strategy::Population(_) => "population",
            Strategy::Random(_) => "random",
        }
    }

    pub fn suggest(&mut self, space: &SearchSpace, objective: Objective) -> TrialSuggestion {
        match self {
<<<<<<< HEAD
            Strategy::Bayesian(strategy) => strategy.suggest(space, objective),
            Strategy::Population(strategy) => strategy.suggest(space, objective),
=======
            Strategy::Bayesian(strategy) => strategy.suggest(space),
            Strategy::Population(strategy) => strategy.suggest(space),
            Strategy::Random(strategy) => strategy.suggest(space),
>>>>>>> 54684764
        }
    }

    pub fn observe(&mut self, observation: Observation, objective: Objective) {
        match self {
<<<<<<< HEAD
            Strategy::Bayesian(strategy) => strategy.observe(observation, objective),
            Strategy::Population(strategy) => strategy.observe(observation, objective),
=======
            Strategy::Bayesian(strategy) => strategy.observe(observation),
            Strategy::Population(strategy) => strategy.observe(observation),
            Strategy::Random(strategy) => strategy.observe(observation),
>>>>>>> 54684764
        }
    }

    pub fn state(&self) -> StrategyState {
        match self {
            Strategy::Bayesian(strategy) => StrategyState::Bayesian(strategy.state()),
            Strategy::Population(strategy) => StrategyState::Population(strategy.state()),
            Strategy::Random(strategy) => StrategyState::Random(strategy.state()),
        }
    }

    pub fn restore(state: StrategyState) -> Strategy {
        match state {
            StrategyState::Bayesian(state) => Strategy::Bayesian(BayesianStrategy::restore(state)),
            StrategyState::Population(state) => {
                Strategy::Population(PopulationStrategy::restore(state))
            }
            StrategyState::Random(state) => Strategy::Random(RandomStrategy::restore(state)),
        }
    }
}

#[derive(Debug, Clone, Serialize, Deserialize)]
pub struct ResourceConfig {
    pub max_concurrent: usize,
    pub min_interval: Option<u64>,
}

impl Default for ResourceConfig {
    fn default() -> Self {
        Self {
            max_concurrent: 1,
            min_interval: None,
        }
    }
}

#[derive(Debug, Clone, Serialize, Deserialize)]
pub struct SchedulerState {
    pub active_slots: usize,
    pub last_scheduled_ms: Option<u128>,
}

#[derive(Debug, Clone)]
pub struct ResourceScheduler {
    config: ResourceConfig,
    state: SchedulerState,
}

impl ResourceScheduler {
    pub fn new(config: ResourceConfig) -> Self {
        Self {
            config,
            state: SchedulerState {
                active_slots: 0,
                last_scheduled_ms: None,
            },
        }
    }

    pub fn from_state(config: ResourceConfig, state: SchedulerState) -> Self {
        Self { config, state }
    }

    pub fn try_reserve(&mut self) -> bool {
        if self.state.active_slots >= self.config.max_concurrent {
            return false;
        }
        if let Some(interval) = self.config.min_interval {
            if let Some(last) = self.state.last_scheduled_ms {
                let now = now_ms();
                if now < last + interval as u128 {
                    return false;
                }
            }
        }
        self.state.active_slots += 1;
        self.state.last_scheduled_ms = Some(now_ms());
        true
    }

    pub fn release(&mut self) {
        if self.state.active_slots > 0 {
            self.state.active_slots -= 1;
        }
    }

    pub fn state(&self) -> SchedulerState {
        self.state.clone()
    }
}

fn now_ms() -> u128 {
    use std::time::SystemTime;
    SystemTime::now()
        .duration_since(std::time::UNIX_EPOCH)
        .unwrap_or_else(|_| Duration::from_secs(0))
        .as_millis()
}

#[derive(Debug, Clone, Serialize, Deserialize)]
pub struct TrialRecord {
    pub id: usize,
    pub suggestion: TrialSuggestion,
    pub metric: Option<f64>,
}

#[derive(Debug, Clone, Serialize, Deserialize)]
pub struct SearchLoopState {
    pub strategy: StrategyState,
    pub completed: Vec<TrialRecord>,
    pub pending: Vec<TrialRecord>,
    pub scheduler: SchedulerState,
    pub next_trial_id: usize,
    pub draws_per_suggestion: usize,
    pub resource: ResourceConfig,
    #[serde(default)]
    pub objective: Objective,
}

#[derive(Debug, Error)]
pub enum SearchError {
    #[error("all resource slots are busy")]
    NoAvailableSlot,
    #[error("trial id {0} not found")]
    UnknownTrial(usize),
    #[error("search space must define at least one parameter")]
    EmptySpace,
}

pub trait ExperimentTracker: Send {
    fn on_trial_start(&mut self, _trial: &TrialRecord) {}
    fn on_trial_end(&mut self, _trial: &TrialRecord, _metric: f64) {}
    fn on_checkpoint(&mut self, _state: &SearchLoopState) {}
}

pub struct NoOpTracker;
impl ExperimentTracker for NoOpTracker {}

pub struct SearchLoop {
    space: SearchSpace,
    strategy: Strategy,
    scheduler: ResourceScheduler,
    state: SearchLoopState,
    tracker: Box<dyn ExperimentTracker>,
}

impl SearchLoop {
    pub fn new(
        space: SearchSpace,
        strategy: Strategy,
        resource: ResourceConfig,
        objective: Objective,
        tracker: Box<dyn ExperimentTracker>,
    ) -> Result<Self, SearchError> {
        if space.is_empty() {
            return Err(SearchError::EmptySpace);
        }
        let draws = space.draws_per_suggestion();
        Ok(Self {
            scheduler: ResourceScheduler::new(resource.clone()),
            state: SearchLoopState {
                strategy: strategy.state(),
                completed: Vec::new(),
                pending: Vec::new(),
                scheduler: SchedulerState {
                    active_slots: 0,
                    last_scheduled_ms: None,
                },
                next_trial_id: 0,
                draws_per_suggestion: draws,
                resource,
                objective,
            },
            space,
            strategy,
            tracker,
        })
    }

    pub fn from_state(
        space: SearchSpace,
        state: SearchLoopState,
        tracker: Box<dyn ExperimentTracker>,
    ) -> Self {
        let scheduler =
            ResourceScheduler::from_state(state.resource.clone(), state.scheduler.clone());
        let strategy = Strategy::restore(state.strategy.clone());
        Self {
            strategy,
            scheduler,
            space,
            tracker,
            state,
        }
    }

    pub fn suggest(&mut self) -> Result<TrialRecord, SearchError> {
        if !self.scheduler.try_reserve() {
            return Err(SearchError::NoAvailableSlot);
        }
        let suggestion = self.strategy.suggest(&self.space, self.state.objective);
        let trial = TrialRecord {
            id: self.state.next_trial_id,
            suggestion,
            metric: None,
        };
        self.state.next_trial_id += 1;
        self.state.pending.push(trial.clone());
        self.tracker.on_trial_start(&trial);
        self.snapshot_strategy();
        Ok(trial)
    }

    pub fn observe(&mut self, trial_id: usize, metric: f64) -> Result<(), SearchError> {
        if let Some(idx) = self
            .state
            .pending
            .iter()
            .position(|trial| trial.id == trial_id)
        {
            let mut trial = self.state.pending.remove(idx);
            self.scheduler.release();
            trial.metric = Some(metric);
            self.strategy.observe(
                Observation {
                    suggestion: trial.suggestion.clone(),
                    metric,
                },
                self.state.objective,
            );
            self.state.completed.push(trial.clone());
            self.tracker.on_trial_end(&trial, metric);
            self.snapshot_strategy();
            Ok(())
        } else {
            Err(SearchError::UnknownTrial(trial_id))
        }
    }

    pub fn checkpoint(&mut self) -> SearchLoopState {
        self.snapshot_strategy();
        let state = self.state.clone();
        self.tracker.on_checkpoint(&state);
        state
    }

    fn snapshot_strategy(&mut self) {
        self.state.strategy = self.strategy.state();
        self.state.scheduler = self.scheduler.state();
    }

    pub fn pending(&self) -> &[TrialRecord] {
        &self.state.pending
    }

    pub fn completed(&self) -> &[TrialRecord] {
        &self.state.completed
    }

    pub fn space(&self) -> &SearchSpace {
        &self.space
    }

    pub fn objective(&self) -> Objective {
        self.state.objective
    }
}

#[cfg(test)]
mod tests {
    use super::*;
    use once_cell::sync::Lazy;

    static SPACE: Lazy<SearchSpace> = Lazy::new(|| {
        SearchSpace::new(vec![
            ParamSpec::Float {
                name: "lr".into(),
                low: 1e-4,
                high: 1e-1,
            },
            ParamSpec::Int {
                name: "layers".into(),
                low: 1,
                high: 4,
            },
            ParamSpec::Categorical {
                name: "activation".into(),
                choices: vec!["relu".into(), "gelu".into(), "tanh".into()],
            },
        ])
    });

    fn no_tracker() -> Box<dyn ExperimentTracker> {
        Box::new(NoOpTracker)
    }

    #[test]
    fn deterministic_resume_bayesian() {
        let strategy = Strategy::Bayesian(BayesianStrategy::new(42, 0.3));
        let mut loop_a = SearchLoop::new(
            SPACE.clone(),
            strategy,
            ResourceConfig::default(),
            Objective::Minimize,
            no_tracker(),
        )
        .unwrap();
        let t1 = loop_a.suggest().unwrap();
        loop_a.observe(t1.id, 0.5).unwrap();
        let checkpoint = loop_a.checkpoint();

        let mut loop_b = SearchLoop::from_state(SPACE.clone(), checkpoint.clone(), no_tracker());
        let next_a = loop_a.suggest().unwrap();
        let next_b = loop_b.suggest().unwrap();
        assert_eq!(next_a.suggestion, next_b.suggestion);

        loop_b.observe(next_b.id, 0.3).unwrap();
        loop_a.observe(next_a.id, 0.3).unwrap();
        let resume_state = loop_b.checkpoint();
        assert_eq!(
            checkpoint.draws_per_suggestion,
            resume_state.draws_per_suggestion
        );
    }

    #[test]
    fn deterministic_resume_random() {
        let strategy = Strategy::Random(RandomStrategy::new(1337));
        let mut loop_a = SearchLoop::new(
            SPACE.clone(),
            strategy,
            ResourceConfig::default(),
            no_tracker(),
        )
        .unwrap();

        let t1 = loop_a.suggest().unwrap();
        loop_a.observe(t1.id, 1.23).unwrap();
        let checkpoint = loop_a.checkpoint();

        let mut loop_b = SearchLoop::from_state(SPACE.clone(), checkpoint.clone(), no_tracker());
        let next_a = loop_a.suggest().unwrap();
        let next_b = loop_b.suggest().unwrap();
        assert_eq!(next_a.suggestion, next_b.suggestion);

        loop_b.observe(next_b.id, 0.7).unwrap();
        loop_a.observe(next_a.id, 0.7).unwrap();
        let resume_state = loop_b.checkpoint();
        assert_eq!(
            checkpoint.draws_per_suggestion,
            resume_state.draws_per_suggestion
        );
    }

    #[test]
    fn scheduler_respects_concurrency() {
        let strategy = Strategy::Population(PopulationStrategy::new(7, 4, 0.3, 0.5));
        let mut loop_a = SearchLoop::new(
            SPACE.clone(),
            strategy,
            ResourceConfig {
                max_concurrent: 1,
                min_interval: None,
            },
            Objective::Minimize,
            no_tracker(),
        )
        .unwrap();
        let t1 = loop_a.suggest().unwrap();
        assert!(matches!(
            loop_a.suggest(),
            Err(SearchError::NoAvailableSlot)
        ));
        loop_a.observe(t1.id, 1.0).unwrap();
        assert!(loop_a.suggest().is_ok());
    }

    #[test]
    fn objective_controls_population_ordering() {
        let mut strategy = strategies::PopulationStrategy::new(0, 4, 0.5, 0.0);
        let mut suggestion = TrialSuggestion::new();
        suggestion.insert("param".into(), ParamValue::Float(0.0));
        let obs = |metric: f64| Observation {
            suggestion: suggestion.clone(),
            metric,
        };

        strategy.observe(obs(0.5), Objective::Minimize);
        strategy.observe(obs(0.1), Objective::Minimize);
        assert!(strategy.state.population[0].metric <= strategy.state.population[1].metric);

        strategy.observe(obs(0.9), Objective::Maximize);
        strategy.observe(obs(0.2), Objective::Maximize);
        assert!(strategy.state.population[0].metric >= strategy.state.population[1].metric);
    }

    #[test]
    fn objective_ordering_matches_direction() {
        assert_eq!(Objective::Minimize.ordering(0.1, 0.5), Ordering::Less);
        assert_eq!(Objective::Maximize.ordering(0.1, 0.5), Ordering::Greater);
    }
}<|MERGE_RESOLUTION|>--- conflicted
+++ resolved
@@ -488,27 +488,15 @@
 
     pub fn suggest(&mut self, space: &SearchSpace, objective: Objective) -> TrialSuggestion {
         match self {
-<<<<<<< HEAD
             Strategy::Bayesian(strategy) => strategy.suggest(space, objective),
             Strategy::Population(strategy) => strategy.suggest(space, objective),
-=======
-            Strategy::Bayesian(strategy) => strategy.suggest(space),
-            Strategy::Population(strategy) => strategy.suggest(space),
-            Strategy::Random(strategy) => strategy.suggest(space),
->>>>>>> 54684764
         }
     }
 
     pub fn observe(&mut self, observation: Observation, objective: Objective) {
         match self {
-<<<<<<< HEAD
             Strategy::Bayesian(strategy) => strategy.observe(observation, objective),
             Strategy::Population(strategy) => strategy.observe(observation, objective),
-=======
-            Strategy::Bayesian(strategy) => strategy.observe(observation),
-            Strategy::Population(strategy) => strategy.observe(observation),
-            Strategy::Random(strategy) => strategy.observe(observation),
->>>>>>> 54684764
         }
     }
 
