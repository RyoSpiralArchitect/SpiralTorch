--- conflicted
+++ resolved
@@ -173,7 +173,6 @@
             Objective::Maximize => rhs.total_cmp(&lhs),
         }
     }
-<<<<<<< HEAD
 
     pub fn prefers(&self, candidate: f64, incumbent: f64) -> bool {
         match self {
@@ -181,8 +180,6 @@
             Objective::Maximize => candidate > incumbent,
         }
     }
-=======
->>>>>>> 353b307b
 }
 
 #[derive(Debug, Clone, Serialize, Deserialize)]
@@ -777,7 +774,6 @@
     pub fn objective(&self) -> Objective {
         self.state.objective
     }
-<<<<<<< HEAD
 
     pub fn best_trial(&self) -> Option<TrialRecord> {
         crate::analysis::best_trial(self.state.completed.as_slice(), self.state.objective).cloned()
@@ -786,8 +782,6 @@
     pub fn summary(&self) -> crate::analysis::TrialSummary {
         crate::analysis::TrialSummary::from_state(&self.state)
     }
-=======
->>>>>>> 353b307b
 }
 
 #[cfg(test)]
@@ -923,7 +917,6 @@
         assert_eq!(Objective::Minimize.ordering(0.1, 0.5), Ordering::Less);
         assert_eq!(Objective::Maximize.ordering(0.1, 0.5), Ordering::Greater);
     }
-<<<<<<< HEAD
 
     #[test]
     fn search_loop_best_trial_respects_objective() {
@@ -981,6 +974,4 @@
         assert!(summary.has_best());
         assert_eq!(summary.best_trial.unwrap().id, trial.id);
     }
-=======
->>>>>>> 353b307b
 }