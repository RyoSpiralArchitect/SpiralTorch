--- conflicted
+++ resolved
@@ -655,13 +655,10 @@
 
         self.leech_projector = LeechProjector::new(self.z_rank, self.leech_weight);
     }
-<<<<<<< HEAD
 
     fn ramanujan_pi(iterations: usize) -> f64 {
         shared_ramanujan_pi(iterations)
     }
-=======
->>>>>>> 5a7fad74
 }
 
 #[cfg(test)]
