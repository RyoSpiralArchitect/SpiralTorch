// SPDX-License-Identifier: AGPL-3.0-or-later
// © 2025 Ryo ∴ SpiralArchitect (kishkavsesvit@icloud.com)
// Part of SpiralTorch — Licensed under AGPL-3.0-or-later.
// Unauthorized derivative works or closed redistribution prohibited under AGPL §13.

pub mod fft;
pub mod mellin;
pub mod mellin_types;
#[cfg(feature = "wgpu")]
pub mod mellin_wgpu;
pub mod zspace;

use ndarray::{ArrayD, Axis};
use thiserror::Error;

<<<<<<< HEAD
=======
pub mod fft;
pub mod mellin;
pub mod zspace;

>>>>>>> 4b3b9b58
/// Enumeration of fractional regularisation backends.
#[derive(Clone, Debug, PartialEq)]
pub enum FracBackend {
    /// Pure CPU implementation using radix-2 FFT stencils.
    CpuRadix2,
    /// WebGPU accelerated backend parameterised by the underlying radix.
    Wgpu { radix: u8 },
}

#[derive(Debug, Error)]
pub enum FracErr {
    #[error("axis out of range")]
    Axis,
    #[error("kernel_len must be > 0")]
    Kernel,
}

/// Padding behaviour for fractional convolution boundaries.
#[derive(Clone, Copy, Debug, PartialEq)]
pub enum Pad {
    /// Use zeros for samples that fall outside the signal bounds.
    Zero,
    /// Mirror the signal across the boundary (a.k.a. Neumann reflection).
    Reflect,
    /// Fill with the provided constant value.
    Constant(f32),
}

/// Generate `len` Grünwald–Letnikov coefficients for a fractional exponent `alpha`.
pub fn gl_coeffs(alpha: f32, len: usize) -> Vec<f32> {
    assert!(len > 0);
    let mut c = vec![0.0f32; len];
    c[0] = 1.0;
    for k in 1..len {
        let prev = c[k - 1];
        let num = alpha - (k as f32 - 1.0);
        c[k] = prev * (num / (k as f32)) * -1.0;
    }
    c
}

fn reflected_index(mut idx: isize, len: usize) -> usize {
    debug_assert!(len > 0);
    let len = len as isize;
    loop {
        if idx < 0 {
            idx = -idx - 1;
        } else if idx >= len {
            idx = len - (idx - len) - 1;
        } else {
            break idx as usize;
        }
    }
}

#[inline]
fn sample_with_pad(x: &[f32], idx: isize, pad: Pad) -> f32 {
    let len = x.len() as isize;

    if len == 0 {
        return match pad {
            Pad::Zero | Pad::Reflect => 0.0,
            Pad::Constant(v) => v,
        };
    }

    if (0..len).contains(&idx) {
        return x[idx as usize];
    }

    match pad {
        Pad::Zero => 0.0,
        Pad::Constant(v) => v,
        Pad::Reflect => {
            let idx = reflected_index(idx, x.len());
            x[idx]
        }
    }
}

fn conv1d_gl_line(x: &[f32], y: &mut [f32], coeff: &[f32], pad: Pad, scale: f32) {
    for (i, out) in y.iter_mut().enumerate() {
        let mut acc = 0.0f32;
        for (k, &c) in coeff.iter().enumerate() {
            let idx = i as isize - k as isize;
            acc += c * sample_with_pad(x, idx, pad);
        }
        *out = scale * acc;
<<<<<<< HEAD
    }
}

/// Generate Grünwald–Letnikov coefficients until their magnitude drops below `tol`
/// or until `max_len` coefficients have been produced.
pub fn gl_coeffs_adaptive(alpha: f32, tol: f32, max_len: usize) -> Vec<f32> {
    assert!(max_len > 0);
    assert!(tol > 0.0);

    let mut coeffs = Vec::with_capacity(max_len);
    let mut prev = 1.0f32;
    coeffs.push(prev);

    for k in 1..max_len {
        let num = alpha - (k as f32 - 1.0);
        prev *= (num / k as f32) * -1.0;
        coeffs.push(prev);
        if prev.abs() < tol {
            break;
        }
    }

    coeffs
}

/// Apply a fractional difference along a 1-D slice.
pub fn fracdiff_gl_1d(
    x: &[f32],
    alpha: f32,
    kernel_len: usize,
    pad: Pad,
    scale: Option<f32>,
) -> Result<Vec<f32>, FracErr> {
    if kernel_len == 0 {
        return Err(FracErr::Kernel);
=======
>>>>>>> 4b3b9b58
    }
    let coeff = gl_coeffs(alpha, kernel_len);
    Ok(fracdiff_gl_1d_with_coeffs(x, &coeff, pad, scale))
}

/// Apply a fractional difference along a 1-D slice using precomputed coefficients.
pub fn fracdiff_gl_1d_with_coeffs(
    x: &[f32],
    coeff: &[f32],
    pad: Pad,
    scale: Option<f32>,
) -> Vec<f32> {
    let mut y = vec![0.0f32; x.len()];
    conv1d_gl_line(x, &mut y, coeff, pad, scale.unwrap_or(1.0));
    y
}

/// Generate Grünwald–Letnikov coefficients until their magnitude drops below `tol`
/// or until `max_len` coefficients have been produced.
pub fn gl_coeffs_adaptive(alpha: f32, tol: f32, max_len: usize) -> Vec<f32> {
    assert!(max_len > 0);
    assert!(tol > 0.0);

    let mut coeffs = Vec::with_capacity(max_len);
    let mut prev = 1.0f32;
    coeffs.push(prev);

    for k in 1..max_len {
        let num = alpha - (k as f32 - 1.0);
        prev *= (num / k as f32) * -1.0;
        coeffs.push(prev);
        if prev.abs() < tol {
            break;
        }
    }

    coeffs
}

/// Apply a fractional difference along a 1-D slice.
pub fn fracdiff_gl_1d(
    x: &[f32],
    alpha: f32,
    kernel_len: usize,
    pad: Pad,
    scale: Option<f32>,
) -> Result<Vec<f32>, FracErr> {
    if kernel_len == 0 {
        return Err(FracErr::Kernel);
    }
    let coeff = gl_coeffs(alpha, kernel_len);
    Ok(fracdiff_gl_1d_with_coeffs(x, &coeff, pad, scale))
}

/// Apply a fractional difference along a 1-D slice using precomputed coefficients.
pub fn fracdiff_gl_1d_with_coeffs(
    x: &[f32],
    coeff: &[f32],
    pad: Pad,
    scale: Option<f32>,
) -> Vec<f32> {
    let mut y = vec![0.0f32; x.len()];
    conv1d_gl_line(x, &mut y, coeff, pad, scale.unwrap_or(1.0));
    y
}

pub fn fracdiff_gl_nd(
    x: &ArrayD<f32>,
    alpha: f32,
    axis: usize,
    kernel_len: usize,
    pad: Pad,
    scale: Option<f32>,
) -> Result<ArrayD<f32>, FracErr> {
    if axis >= x.ndim() {
        return Err(FracErr::Axis);
    }
    if kernel_len == 0 {
        return Err(FracErr::Kernel);
    }
    let mut y = x.clone();
    let coeff = gl_coeffs(alpha, kernel_len);
    let s = scale.unwrap_or(1.0);
    let ax = Axis(axis);
    let mut yv = y.view_mut();
    let dst_lanes = yv.lanes_mut(ax);
    let xv = x.view();
    let src_lanes = xv.lanes(ax);

    for (mut dst, src) in dst_lanes.into_iter().zip(src_lanes.into_iter()) {
        conv1d_gl_line(
            src.as_slice().unwrap(),
            dst.as_slice_mut().unwrap(),
            &coeff,
            pad,
            s,
        );
    }
    Ok(y)
}

pub fn fracdiff_gl_nd_backward(
    gy: &ArrayD<f32>,
    alpha: f32,
    axis: usize,
    kernel_len: usize,
    pad: Pad,
    scale: Option<f32>,
) -> Result<ArrayD<f32>, FracErr> {
    if axis >= gy.ndim() {
        return Err(FracErr::Axis);
    }
    if kernel_len == 0 {
        return Err(FracErr::Kernel);
    }
    let mut gx = gy.clone();
    let mut coeff = gl_coeffs(alpha, kernel_len);
    coeff.reverse();
    let s = scale.unwrap_or(1.0);
    let ax = Axis(axis);
    let mut gxv = gx.view_mut();
    let dst_lanes = gxv.lanes_mut(ax);
    let gyv = gy.view();
    let src_lanes = gyv.lanes(ax);

    for (mut dst, src) in dst_lanes.into_iter().zip(src_lanes.into_iter()) {
        conv1d_gl_line(
            src.as_slice().unwrap(),
            dst.as_slice_mut().unwrap(),
            &coeff,
            pad,
            s,
        );
    }
    Ok(gx)
}

#[cfg(test)]
mod tests {
    use super::*;
    use ndarray::{array, IxDyn};
    #[test]
    fn smoke() {
        let x = array![[0., 1., 2., 3., 4., 5., 6., 7.]].into_dyn();
        let y = fracdiff_gl_nd(&x, 0.5, 1, 4, Pad::Zero, None).unwrap();
        assert_eq!(y.shape(), &[1, 8]);
    }

    #[test]
    fn adaptive_coeffs_truncates() {
        let coeffs = gl_coeffs_adaptive(0.3, 1e-4, 64);
        assert!(!coeffs.is_empty());
        assert!(coeffs.len() <= 64);
        if coeffs.len() < 64 {
            assert!(coeffs.last().unwrap().abs() < 1e-4);
        } else {
            assert!(coeffs.last().unwrap().abs() >= 1e-4);
        }
    }

    #[test]
    fn fracdiff_1d_matches_nd() {
        let x = vec![0., 1., 2., 3.];
        let coeff = gl_coeffs(0.7, 4);
        let line = fracdiff_gl_1d_with_coeffs(&x, &coeff, Pad::Zero, Some(1.0));

        let arr = ArrayD::from_shape_vec(IxDyn(&[1, 4]), x.clone()).unwrap();
        let nd = fracdiff_gl_nd(&arr, 0.7, 1, 4, Pad::Zero, Some(1.0)).unwrap();

        assert_eq!(line.len(), nd.len());
        for (a, b) in line.iter().zip(nd.iter()) {
            assert!((a - b).abs() < 1e-6);
        }
    }

    #[test]
    fn constant_pad_behaves() {
        let x = vec![1.0, 2.0];
        let coeff = gl_coeffs(0.4, 3);
        let y = fracdiff_gl_1d_with_coeffs(&x, &coeff, Pad::Constant(5.0), None);
        assert_eq!(y.len(), 2);
        // When padding with 5, the first element should only see the padded value
        // except for the zeroth coefficient which stays 1.
        assert!((y[0] - (coeff[0] * 1.0 + coeff[1] * 5.0 + coeff[2] * 5.0)).abs() < 1e-6);
    }

    #[test]
    fn reflect_pad_mirrors_left_edge() {
        let x = vec![10.0, 20.0, 30.0];
        let coeff = vec![1.0, 1.0, 1.0, 1.0];
        let y = fracdiff_gl_1d_with_coeffs(&x, &coeff, Pad::Reflect, Some(1.0));

        assert_eq!(y[0], 10.0 + 10.0 + 20.0 + 30.0);
        assert_eq!(y[1], 20.0 + 10.0 + 10.0 + 20.0);
    }

    #[test]
    fn constant_pad_applies_to_right_edge() {
        let x = vec![1.0, 2.0];
        let coeff = vec![1.0, 0.5, 0.25];
        let y = fracdiff_gl_1d_with_coeffs(&x, &coeff, Pad::Constant(5.0), Some(1.0));

        assert_eq!(y[1], 2.0 * 1.0 + 1.0 * 0.5 + 5.0 * 0.25);
    }

    #[test]
    fn reflected_index_wraps_right_edge() {
        assert_eq!(super::reflected_index(3, 3), 2);
        assert_eq!(super::reflected_index(4, 3), 1);
    }

    #[test]
    fn sample_with_pad_handles_right_constant() {
        let x = [1.0, 2.0];
        assert_eq!(super::sample_with_pad(&x, 2, Pad::Constant(5.0)), 5.0);
    }
}<|MERGE_RESOLUTION|>--- conflicted
+++ resolved
@@ -13,13 +13,6 @@
 use ndarray::{ArrayD, Axis};
 use thiserror::Error;
 
-<<<<<<< HEAD
-=======
-pub mod fft;
-pub mod mellin;
-pub mod zspace;
-
->>>>>>> 4b3b9b58
 /// Enumeration of fractional regularisation backends.
 #[derive(Clone, Debug, PartialEq)]
 pub enum FracBackend {
@@ -108,7 +101,6 @@
             acc += c * sample_with_pad(x, idx, pad);
         }
         *out = scale * acc;
-<<<<<<< HEAD
     }
 }
 
@@ -144,8 +136,6 @@
 ) -> Result<Vec<f32>, FracErr> {
     if kernel_len == 0 {
         return Err(FracErr::Kernel);
-=======
->>>>>>> 4b3b9b58
     }
     let coeff = gl_coeffs(alpha, kernel_len);
     Ok(fracdiff_gl_1d_with_coeffs(x, &coeff, pad, scale))
