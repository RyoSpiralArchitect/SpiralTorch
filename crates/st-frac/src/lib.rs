--- conflicted
+++ resolved
@@ -132,17 +132,7 @@
 }
 
 /// Apply a fractional difference along a 1-D slice.
-<<<<<<< HEAD
 fn fracdiff_gl_1d_forward(
-=======
-///
-/// The `scale` flag preserves the historic API where callers toggled the
-/// normalisation knob explicitly.  At the moment the public entry point maps
-/// this flag to a unity factor, keeping behaviour identical to the pre-refactor
-/// implementation while reserving the option to introduce a meaningful scaling
-/// mode in the future.
-pub fn fracdiff_gl_1d(
->>>>>>> ed09268f
     x: &[f32],
     alpha: f32,
     kernel_len: usize,
@@ -173,7 +163,6 @@
 }
 
 /// Apply a fractional difference along a 1-D slice using precomputed coefficients.
-<<<<<<< HEAD
 fn fracdiff_gl_1d_with_coeffs_forward(
     x: &[f32],
     coeff: &[f32],
@@ -210,25 +199,6 @@
     scale: Option<f32>,
 ) -> Result<Vec<f32>, FracErr> {
     fracdiff_gl_1d_forward(x, alpha, kernel_len, pad, scale)
-=======
-///
-/// See [`fracdiff_gl_1d`] for details on the `scale` flag semantics.
-pub fn fracdiff_gl_1d_with_coeffs(
-    x: &[f32],
-    coeff: &[f32],
-    pad: Pad,
-    scale: bool,
-) -> Result<Vec<f32>, FracErr> {
-    if coeff.is_empty() {
-        return Err(FracErr::Kernel);
-    }
-    Ok(fracdiff_gl_1d_with_coeffs_impl(
-        x,
-        coeff,
-        pad,
-        scale.then_some(1.0),
-    ))
->>>>>>> ed09268f
 }
 
 #[inline]
