--- conflicted
+++ resolved
@@ -201,13 +201,8 @@
     coeff: &[f32],
     pad: Pad,
     scale: Option<f32>,
-<<<<<<< HEAD
-) -> Vec<f32> {
-    fracdiff_gl_1d_with_coeffs_forward(x, coeff, pad, scale)
-=======
 ) -> Result<Vec<f32>, FracErr> {
     Ok(fracdiff_gl_1d_with_coeffs_forward(x, coeff, pad, scale))
->>>>>>> 58440c22
 }
 
 pub fn fracdiff_gl_nd(
