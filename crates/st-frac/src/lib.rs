// SPDX-License-Identifier: AGPL-3.0-or-later
// © 2025 Ryo ∴ SpiralArchitect (kishkavsesvit@icloud.com)
// Part of SpiralTorch — Licensed under AGPL-3.0-or-later.
// Unauthorized derivative works or closed redistribution prohibited under AGPL §13.

use ndarray::{ArrayD, Axis};
use thiserror::Error;

pub mod fft;

/// Enumeration of fractional regularisation backends.
#[derive(Clone, Debug, PartialEq)]
pub enum FracBackend {
    /// Pure CPU implementation using radix-2 FFT stencils.
    CpuRadix2,
    /// WebGPU accelerated backend parameterised by the underlying radix.
    Wgpu { radix: u8 },
}

#[derive(Debug, Error)]
pub enum FracErr {
    #[error("axis out of range")]
    Axis,
    #[error("kernel_len must be > 0")]
    Kernel,
}

/// Padding behaviour for fractional convolution boundaries.
<<<<<<< HEAD
#[derive(Clone, Copy, Debug, PartialEq)]
=======
#[derive(Clone, Copy, Debug)]
>>>>>>> 9f98f72b
pub enum Pad {
    /// Use zeros for samples that fall outside the signal bounds.
    Zero,
    /// Mirror the signal across the boundary (a.k.a. Neumann reflection).
    Reflect,
    /// Fill with the provided constant value.
    Constant(f32),
}

/// Generate `len` Grünwald–Letnikov coefficients for a fractional exponent `alpha`.
pub fn gl_coeffs(alpha: f32, len: usize) -> Vec<f32> {
    assert!(len > 0);
    let mut c = vec![0.0f32; len];
    c[0] = 1.0;
    for k in 1..len {
        let prev = c[k - 1];
        let num = alpha - (k as f32 - 1.0);
        c[k] = prev * (num / (k as f32)) * -1.0;
    }
    c
}

fn reflected_index(mut idx: isize, len: usize) -> usize {
    debug_assert!(len > 0);
    let len = len as isize;
    loop {
        if idx < 0 {
            idx = -idx - 1;
        } else if idx >= len {
            idx = len - (idx - len) - 1;
        } else {
            break idx as usize;
        }
    }
}

#[inline]
fn sample_with_pad(x: &[f32], idx: isize, pad: Pad) -> f32 {
    if idx >= 0 {
        return x[idx as usize];
    }

    match pad {
        Pad::Zero => 0.0,
        Pad::Constant(v) => v,
        Pad::Reflect => {
            if x.is_empty() {
                return 0.0;
            }
            let len = x.len();
            let idx = reflected_index(idx, len);
            x[idx]
        }
    }
}

fn conv1d_gl_line(x: &[f32], y: &mut [f32], coeff: &[f32], pad: Pad, scale: f32) {
    for (i, out) in y.iter_mut().enumerate() {
        let mut acc = 0.0f32;
<<<<<<< HEAD
        for (k, &c) in coeff.iter().enumerate() {
            let idx = i as isize - k as isize;
            acc += c * sample_with_pad(x, idx, pad);
        }
        *out = scale * acc;
    }
}

/// Generate Grünwald–Letnikov coefficients until their magnitude drops below `tol`
/// or until `max_len` coefficients have been produced.
pub fn gl_coeffs_adaptive(alpha: f32, tol: f32, max_len: usize) -> Vec<f32> {
    assert!(max_len > 0);
    assert!(tol > 0.0);

    let mut coeffs = Vec::with_capacity(max_len);
    let mut prev = 1.0f32;
    coeffs.push(prev);

    for k in 1..max_len {
        let num = alpha - (k as f32 - 1.0);
        prev *= (num / k as f32) * -1.0;
        coeffs.push(prev);
        if prev.abs() < tol {
            break;
=======
        for k in 0..klen {
            if i >= k {
                acc += coeff[k] * x[i - k];
                continue;
            }
            match pad {
                Pad::Zero => {}
                Pad::Reflect => {
                    let idx = k - i - 1;
                    let jj = if idx < n {
                        idx
                    } else {
                        n.saturating_sub(1) - ((idx - (n - 1)) % n)
                    };
                    acc += coeff[k] * x[jj];
                }
                Pad::Constant(v) => {
                    acc += coeff[k] * v;
                }
            }
>>>>>>> 9f98f72b
        }
    }

    coeffs
}

/// Apply a fractional difference along a 1-D slice.
pub fn fracdiff_gl_1d(
    x: &[f32],
    alpha: f32,
    kernel_len: usize,
    pad: Pad,
    scale: Option<f32>,
) -> Result<Vec<f32>, FracErr> {
    if kernel_len == 0 {
        return Err(FracErr::Kernel);
    }
    let coeff = gl_coeffs(alpha, kernel_len);
    Ok(fracdiff_gl_1d_with_coeffs(x, &coeff, pad, scale))
}

/// Apply a fractional difference along a 1-D slice using precomputed coefficients.
pub fn fracdiff_gl_1d_with_coeffs(
    x: &[f32],
    coeff: &[f32],
    pad: Pad,
    scale: Option<f32>,
) -> Vec<f32> {
    let mut y = vec![0.0f32; x.len()];
    conv1d_gl_line(x, &mut y, coeff, pad, scale.unwrap_or(1.0));
    y
}

/// Generate Grünwald–Letnikov coefficients until their magnitude drops below `tol`
/// or until `max_len` coefficients have been produced.
pub fn gl_coeffs_adaptive(alpha: f32, tol: f32, max_len: usize) -> Vec<f32> {
    assert!(max_len > 0);
    assert!(tol > 0.0);

    let mut coeffs = Vec::with_capacity(max_len);
    let mut prev = 1.0f32;
    coeffs.push(prev);

    for k in 1..max_len {
        let num = alpha - (k as f32 - 1.0);
        prev *= (num / k as f32) * -1.0;
        coeffs.push(prev);
        if prev.abs() < tol {
            break;
        }
    }

    coeffs
}

/// Apply a fractional difference along a 1-D slice.
pub fn fracdiff_gl_1d(
    x: &[f32],
    alpha: f32,
    kernel_len: usize,
    pad: Pad,
    scale: Option<f32>,
) -> Result<Vec<f32>, FracErr> {
    if kernel_len == 0 {
        return Err(FracErr::Kernel);
    }
    let coeff = gl_coeffs(alpha, kernel_len);
    Ok(fracdiff_gl_1d_with_coeffs(x, &coeff, pad, scale))
}

/// Apply a fractional difference along a 1-D slice using precomputed coefficients.
pub fn fracdiff_gl_1d_with_coeffs(
    x: &[f32],
    coeff: &[f32],
    pad: Pad,
    scale: Option<f32>,
) -> Vec<f32> {
    let mut y = vec![0.0f32; x.len()];
    conv1d_gl_line(x, &mut y, coeff, pad, scale.unwrap_or(1.0));
    y
}

pub fn fracdiff_gl_nd(
    x: &ArrayD<f32>,
    alpha: f32,
    axis: usize,
    kernel_len: usize,
    pad: Pad,
    scale: Option<f32>,
) -> Result<ArrayD<f32>, FracErr> {
    if axis >= x.ndim() {
        return Err(FracErr::Axis);
    }
    if kernel_len == 0 {
        return Err(FracErr::Kernel);
    }
    let mut y = x.clone();
    let coeff = gl_coeffs(alpha, kernel_len);
    let s = scale.unwrap_or(1.0);
    let ax = Axis(axis);
    let mut yv = y.view_mut();
    let dst_lanes = yv.lanes_mut(ax);
    let xv = x.view();
    let src_lanes = xv.lanes(ax);

    for (mut dst, src) in dst_lanes.into_iter().zip(src_lanes.into_iter()) {
        conv1d_gl_line(
            src.as_slice().unwrap(),
            dst.as_slice_mut().unwrap(),
            &coeff,
            pad,
            s,
        );
    }
    Ok(y)
}

pub fn fracdiff_gl_nd_backward(
    gy: &ArrayD<f32>,
    alpha: f32,
    axis: usize,
    kernel_len: usize,
    pad: Pad,
    scale: Option<f32>,
) -> Result<ArrayD<f32>, FracErr> {
    if axis >= gy.ndim() {
        return Err(FracErr::Axis);
    }
    if kernel_len == 0 {
        return Err(FracErr::Kernel);
    }
    let mut gx = gy.clone();
    let mut coeff = gl_coeffs(alpha, kernel_len);
    coeff.reverse();
    let s = scale.unwrap_or(1.0);
    let ax = Axis(axis);
    let mut gxv = gx.view_mut();
    let dst_lanes = gxv.lanes_mut(ax);
    let gyv = gy.view();
    let src_lanes = gyv.lanes(ax);

    for (mut dst, src) in dst_lanes.into_iter().zip(src_lanes.into_iter()) {
        conv1d_gl_line(
            src.as_slice().unwrap(),
            dst.as_slice_mut().unwrap(),
            &coeff,
            pad,
            s,
        );
    }
    Ok(gx)
}

#[cfg(test)]
mod tests {
    use super::*;
    use ndarray::{array, IxDyn};
    #[test]
    fn smoke() {
        let x = array![[0., 1., 2., 3., 4., 5., 6., 7.]].into_dyn();
        let y = fracdiff_gl_nd(&x, 0.5, 1, 4, Pad::Zero, None).unwrap();
        assert_eq!(y.shape(), &[1, 8]);
    }

    #[test]
    fn adaptive_coeffs_truncates() {
        let coeffs = gl_coeffs_adaptive(0.3, 1e-4, 64);
        assert!(!coeffs.is_empty());
        assert!(coeffs.len() <= 64);
        if coeffs.len() < 64 {
            assert!(coeffs.last().unwrap().abs() < 1e-4);
        } else {
            assert!(coeffs.last().unwrap().abs() >= 1e-4);
        }
    }

    #[test]
    fn fracdiff_1d_matches_nd() {
        let x = vec![0., 1., 2., 3.];
        let coeff = gl_coeffs(0.7, 4);
        let line = fracdiff_gl_1d_with_coeffs(&x, &coeff, Pad::Zero, Some(1.0));

        let arr = ArrayD::from_shape_vec(IxDyn(&[1, 4]), x.clone()).unwrap();
        let nd = fracdiff_gl_nd(&arr, 0.7, 1, 4, Pad::Zero, Some(1.0)).unwrap();

        assert_eq!(line.len(), nd.len());
        for (a, b) in line.iter().zip(nd.iter()) {
            assert!((a - b).abs() < 1e-6);
        }
    }

    #[test]
    fn constant_pad_behaves() {
        let x = vec![1.0, 2.0];
        let coeff = gl_coeffs(0.4, 3);
        let y = fracdiff_gl_1d_with_coeffs(&x, &coeff, Pad::Constant(5.0), None);
        assert_eq!(y.len(), 2);
        // When padding with 5, the first element should only see the padded value
        // except for the zeroth coefficient which stays 1.
        assert!((y[0] - (coeff[0] * 1.0 + coeff[1] * 5.0 + coeff[2] * 5.0)).abs() < 1e-6);
    }
<<<<<<< HEAD

    #[test]
    fn reflect_pad_mirrors_left_edge() {
        let x = vec![10.0, 20.0, 30.0];
        let coeff = vec![1.0, 1.0, 1.0, 1.0];
        let y = fracdiff_gl_1d_with_coeffs(&x, &coeff, Pad::Reflect, Some(1.0));

        assert_eq!(y[0], 10.0 + 10.0 + 20.0 + 30.0);
        assert_eq!(y[1], 20.0 + 10.0 + 10.0 + 20.0);
    }
=======
>>>>>>> 9f98f72b
}<|MERGE_RESOLUTION|>--- conflicted
+++ resolved
@@ -26,11 +26,7 @@
 }
 
 /// Padding behaviour for fractional convolution boundaries.
-<<<<<<< HEAD
 #[derive(Clone, Copy, Debug, PartialEq)]
-=======
-#[derive(Clone, Copy, Debug)]
->>>>>>> 9f98f72b
 pub enum Pad {
     /// Use zeros for samples that fall outside the signal bounds.
     Zero,
@@ -90,7 +86,6 @@
 fn conv1d_gl_line(x: &[f32], y: &mut [f32], coeff: &[f32], pad: Pad, scale: f32) {
     for (i, out) in y.iter_mut().enumerate() {
         let mut acc = 0.0f32;
-<<<<<<< HEAD
         for (k, &c) in coeff.iter().enumerate() {
             let idx = i as isize - k as isize;
             acc += c * sample_with_pad(x, idx, pad);
@@ -115,28 +110,6 @@
         coeffs.push(prev);
         if prev.abs() < tol {
             break;
-=======
-        for k in 0..klen {
-            if i >= k {
-                acc += coeff[k] * x[i - k];
-                continue;
-            }
-            match pad {
-                Pad::Zero => {}
-                Pad::Reflect => {
-                    let idx = k - i - 1;
-                    let jj = if idx < n {
-                        idx
-                    } else {
-                        n.saturating_sub(1) - ((idx - (n - 1)) % n)
-                    };
-                    acc += coeff[k] * x[jj];
-                }
-                Pad::Constant(v) => {
-                    acc += coeff[k] * v;
-                }
-            }
->>>>>>> 9f98f72b
         }
     }
 
@@ -338,7 +311,6 @@
         // except for the zeroth coefficient which stays 1.
         assert!((y[0] - (coeff[0] * 1.0 + coeff[1] * 5.0 + coeff[2] * 5.0)).abs() < 1e-6);
     }
-<<<<<<< HEAD
 
     #[test]
     fn reflect_pad_mirrors_left_edge() {
@@ -349,6 +321,4 @@
         assert_eq!(y[0], 10.0 + 10.0 + 20.0 + 30.0);
         assert_eq!(y[1], 20.0 + 10.0 + 10.0 + 20.0);
     }
-=======
->>>>>>> 9f98f72b
 }