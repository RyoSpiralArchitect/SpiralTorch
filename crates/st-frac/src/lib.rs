--- conflicted
+++ resolved
@@ -64,20 +64,15 @@
     idx.rem_euclid(len) as usize
 }
 
-<<<<<<< HEAD
 /// Reflect `idx` into the valid `[0, len)` range using the same "edge repeating"
 /// semantics as the previous iterative implementation but without potentially
 /// overflowing when `idx` is at the limits of `isize`.
 fn reflected_index(idx: isize, len: usize) -> usize {
-=======
-fn reflected_index(mut idx: isize, len: usize) -> usize {
->>>>>>> 3e18926b
     debug_assert!(len > 0);
     if len == 1 {
         return 0;
     }
 
-<<<<<<< HEAD
     let len_i128 = len as i128;
     let period = len_i128 * 2;
     let mut m = idx as i128 % period;
@@ -99,15 +94,6 @@
         len - 1
     } else {
         idx as usize
-=======
-    let len_isize = len as isize;
-    while idx < 0 || idx >= len_isize {
-        if idx < 0 {
-            idx = -idx - 1;
-        } else {
-            idx = len_isize - (idx - len_isize) - 1;
-        }
->>>>>>> 3e18926b
     }
 
     idx as usize
@@ -438,7 +424,6 @@
     }
 
     #[test]
-<<<<<<< HEAD
     fn reflected_index_matches_naive_small_ranges() {
         fn naive(idx: isize, len: usize) -> usize {
             if len == 1 {
@@ -477,8 +462,6 @@
     }
 
     #[test]
-=======
->>>>>>> 3e18926b
     fn clamped_edge_index_clamps_bounds() {
         assert_eq!(super::clamped_edge_index(-3, 4), 0);
         assert_eq!(super::clamped_edge_index(8, 4), 3);
