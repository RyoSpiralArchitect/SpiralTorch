--- conflicted
+++ resolved
@@ -15,14 +15,10 @@
 rand = { version = "0.8", features = ["std", "std_rng"] }
 serde = { version = "1", features = ["derive"] }
 st-tensor = { path = "../st-tensor", default-features = false }
-<<<<<<< HEAD
 st-vision = { path = "../st-vision", default-features = false }
 thiserror = "1"
 once_cell = "1"
 toml = "0.8"
-=======
-st-metrics = { path = "../st-metrics" }
->>>>>>> 5b0b6356
 
 [dev-dependencies]
 rand = { version = "0.8", features = ["std", "std_rng"] }
