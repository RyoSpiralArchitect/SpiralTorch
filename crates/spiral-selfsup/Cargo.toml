--- conflicted
+++ resolved
@@ -17,10 +17,6 @@
 st-tensor = { path = "../st-tensor" }
 st-vision = { path = "../st-vision" }
 thiserror = "1"
-<<<<<<< HEAD
 toml = "0.8"
-=======
-st-tensor = { path = "../st-tensor", default-features = false }
->>>>>>> e42da707
 
 [dev-dependencies]