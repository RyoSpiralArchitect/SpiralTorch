[package]
name = "spiral-selfsup"
version = "0.1.0"
edition = "2021"
authors = ["SpiralTorch Contributors"]
description = "Self-supervised learning objectives for SpiralTorch"
license = "AGPL-3.0-or-later"

[features]
default = ["cpu"]
cpu = ["st-tensor/cpu"]
wgpu = ["cpu", "st-tensor/wgpu_dense"]

[dependencies]
rand = { version = "0.8", features = ["std", "std_rng"] }
serde = { version = "1", features = ["derive"] }
st-tensor = { path = "../st-tensor" }
st-vision = { path = "../st-vision" }
thiserror = "1"
<<<<<<< HEAD
st-tensor = { path = "../st-tensor", default-features = false }
once_cell = "1"
=======
toml = "0.8"
>>>>>>> c09241ae

[dev-dependencies]<|MERGE_RESOLUTION|>--- conflicted
+++ resolved
@@ -17,11 +17,8 @@
 st-tensor = { path = "../st-tensor" }
 st-vision = { path = "../st-vision" }
 thiserror = "1"
-<<<<<<< HEAD
 st-tensor = { path = "../st-tensor", default-features = false }
 once_cell = "1"
-=======
 toml = "0.8"
->>>>>>> c09241ae
 
 [dev-dependencies]