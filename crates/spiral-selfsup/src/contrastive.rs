use crate::{ObjectiveError, Result};
<<<<<<< HEAD
use st_tensor::Tensor;
=======
use st_tensor::{backend::cpu_dense, Layout, Tensor};

#[cfg(feature = "wgpu")]
use st_tensor::backend::wgpu_dense;
>>>>>>> e42da707

/// Result container for the InfoNCE contrastive objective.
#[derive(Debug, Clone, PartialEq)]
pub struct InfoNCEResult {
    pub loss: f32,
    pub logits: Vec<f32>,
    pub labels: Vec<usize>,
    pub batch: usize,
}

/// Result container for the InfoNCE objective operating on [`Tensor`] inputs.
#[derive(Debug, Clone, PartialEq)]
pub struct TensorInfoNCEResult {
    pub loss: f32,
    pub logits: Tensor,
    pub labels: Tensor,
    pub batch: usize,
}

fn validate_batches(a: &[Vec<f32>], b: &[Vec<f32>]) -> Result<(usize, usize)> {
    if a.is_empty() || b.is_empty() {
        return Err(ObjectiveError::InvalidArgument(
            "contrastive batches must be non-empty".to_string(),
        ));
    }
    if a.len() != b.len() {
        return Err(ObjectiveError::Shape(format!(
            "batch mismatch (anchors={}, positives={})",
            a.len(),
            b.len()
        )));
    }
    let feature_dim = a[0].len();
    if feature_dim == 0 {
        return Err(ObjectiveError::InvalidArgument(
            "feature dimension must be > 0".to_string(),
        ));
    }
    for (idx, row) in a.iter().enumerate() {
        if row.len() != feature_dim {
            return Err(ObjectiveError::Shape(format!(
                "anchor row {idx} has dim {} (expected {feature_dim})",
                row.len()
            )));
        }
    }
    for (idx, row) in b.iter().enumerate() {
        if row.len() != feature_dim {
            return Err(ObjectiveError::Shape(format!(
                "positive row {idx} has dim {} (expected {feature_dim})",
                row.len()
            )));
        }
    }
    Ok((a.len(), feature_dim))
}

fn validate_tensor_batches(anchors: &Tensor, positives: &Tensor) -> Result<(usize, usize)> {
    let (anchor_batch, feature_dim) = anchors.shape();
    let (positive_batch, positive_dim) = positives.shape();
    if anchor_batch == 0 || feature_dim == 0 {
        return Err(ObjectiveError::InvalidArgument(
            "contrastive batches must be non-empty".to_string(),
        ));
    }
    if positive_batch == 0 || positive_dim == 0 {
        return Err(ObjectiveError::InvalidArgument(
            "contrastive batches must be non-empty".to_string(),
        ));
    }
    if anchor_batch != positive_batch {
        return Err(ObjectiveError::Shape(format!(
            "batch mismatch (anchors={}, positives={})",
            anchor_batch, positive_batch
        )));
    }
    if feature_dim != positive_dim {
        return Err(ObjectiveError::Shape(format!(
            "feature mismatch (anchors={}, positives={})",
            feature_dim, positive_dim
        )));
    }
    Ok((anchor_batch, feature_dim))
}

fn l2_norm(vec: &[f32]) -> f32 {
    vec.iter().map(|v| (*v as f64).powi(2)).sum::<f64>().sqrt() as f32
}

/// Compute the InfoNCE loss across a batch of anchor and positive representations.
pub fn info_nce_loss(
    anchors: &[Vec<f32>],
    positives: &[Vec<f32>],
    temperature: f32,
    normalize: bool,
) -> Result<InfoNCEResult> {
    if !temperature.is_finite() || temperature <= 0.0 {
        return Err(ObjectiveError::InvalidArgument(format!(
            "temperature must be > 0, got {temperature}"
        )));
    }

    let (batch, feature_dim) = validate_batches(anchors, positives)?;
    let mut anchor_norms = vec![1.0f32; batch];
    let mut positive_norms = vec![1.0f32; batch];

    if normalize {
        for (idx, vec) in anchors.iter().enumerate() {
            let norm = l2_norm(vec).max(std::f32::EPSILON);
            anchor_norms[idx] = norm;
        }
        for (idx, vec) in positives.iter().enumerate() {
            let norm = l2_norm(vec).max(std::f32::EPSILON);
            positive_norms[idx] = norm;
        }
    }

    let anchors_flat = flatten_row_major(anchors, feature_dim);
    let positives_t = transpose_to_row_major(positives, batch, feature_dim);

    let mut logits = compute_logits(&anchors_flat, &positives_t, batch, feature_dim)?;

    if normalize {
        apply_normalization(&mut logits, &anchor_norms, &positive_norms, batch);
    }

    for value in &mut logits {
        *value /= temperature;
    }

    let mut loss = 0.0f32;
    for i in 0..batch {
        let row = &logits[i * batch..(i + 1) * batch];
        let max_logit = row.iter().fold(f32::NEG_INFINITY, |acc, &v| acc.max(v));
        let exp_sum: f32 = row
            .iter()
            .map(|&v| ((v - max_logit) as f64).exp() as f32)
            .sum();
        let positive_logit = row[i];
        let log_prob = positive_logit - max_logit - exp_sum.ln();
        loss += -log_prob;
    }
    loss /= batch as f32;

    Ok(InfoNCEResult {
        loss,
        logits,
        labels: (0..batch).collect(),
        batch,
    })
}

<<<<<<< HEAD
/// Compute the InfoNCE loss for batches expressed as [`Tensor`]s.
pub fn info_nce_loss_tensor(
    anchors: &Tensor,
    positives: &Tensor,
    temperature: f32,
    normalize: bool,
) -> Result<TensorInfoNCEResult> {
    if !temperature.is_finite() || temperature <= 0.0 {
        return Err(ObjectiveError::InvalidArgument(format!(
            "temperature must be > 0, got {temperature}"
        )));
    }

    let (batch, feature_dim) = validate_tensor_batches(anchors, positives)?;
    let anchor_data = anchors.data();
    let positive_data = positives.data();

    let mut anchor_norms = vec![1.0f32; batch];
    let mut positive_norms = vec![1.0f32; batch];

    if normalize {
        for (idx, chunk) in anchor_data.chunks_exact(feature_dim).enumerate() {
            let norm = l2_norm(chunk).max(std::f32::EPSILON);
            anchor_norms[idx] = norm;
        }
        for (idx, chunk) in positive_data.chunks_exact(feature_dim).enumerate() {
            let norm = l2_norm(chunk).max(std::f32::EPSILON);
            positive_norms[idx] = norm;
        }
    }

    let mut logits = vec![0.0f32; batch * batch];
    for i in 0..batch {
        let anchor_row = &anchor_data[i * feature_dim..(i + 1) * feature_dim];
        for j in 0..batch {
            let positive_row = &positive_data[j * feature_dim..(j + 1) * feature_dim];
            let mut dot = 0.0f32;
            for k in 0..feature_dim {
                dot += anchor_row[k] * positive_row[k];
            }
            if normalize {
                dot /= anchor_norms[i] * positive_norms[j];
            }
            logits[i * batch + j] = dot / temperature;
        }
    }

    let mut loss = 0.0f32;
    for i in 0..batch {
        let row = &logits[i * batch..(i + 1) * batch];
        let max_logit = row.iter().fold(f32::NEG_INFINITY, |acc, &v| acc.max(v));
        let exp_sum: f32 = row
            .iter()
            .map(|&v| ((v - max_logit) as f64).exp() as f32)
            .sum();
        let positive_logit = row[i];
        let log_prob = positive_logit - max_logit - exp_sum.ln();
        loss += -log_prob;
    }
    loss /= batch as f32;

    let logits_tensor = Tensor::from_vec(batch, batch, logits).map_err(ObjectiveError::from)?;
    let labels = (0..batch).map(|value| value as f32).collect();
    let labels_tensor = Tensor::from_vec(batch, 1, labels).map_err(ObjectiveError::from)?;

    Ok(TensorInfoNCEResult {
        loss,
        logits: logits_tensor,
        labels: labels_tensor,
        batch,
    })
=======
fn flatten_row_major(rows: &[Vec<f32>], cols: usize) -> Vec<f32> {
    let mut data = Vec::with_capacity(rows.len() * cols);
    for row in rows {
        debug_assert_eq!(row.len(), cols);
        data.extend_from_slice(row);
    }
    data
}

fn transpose_to_row_major(rows: &[Vec<f32>], batch: usize, feature_dim: usize) -> Vec<f32> {
    let mut transposed = vec![0.0f32; feature_dim * batch];
    for (row_idx, row) in rows.iter().enumerate() {
        for (col_idx, &value) in row.iter().enumerate() {
            transposed[col_idx * batch + row_idx] = value;
        }
    }
    transposed
}

fn apply_normalization(
    logits: &mut [f32],
    anchor_norms: &[f32],
    positive_norms: &[f32],
    batch: usize,
) {
    for i in 0..batch {
        for j in 0..batch {
            let denom = anchor_norms[i] * positive_norms[j];
            if denom > 0.0 {
                logits[i * batch + j] /= denom;
            }
        }
    }
}

fn compute_logits(
    anchors_flat: &[f32],
    positives_t: &[f32],
    batch: usize,
    feature_dim: usize,
) -> Result<Vec<f32>> {
    #[cfg(feature = "wgpu")]
    {
        if let Ok(buffer) = wgpu_dense::matmul(anchors_flat, positives_t, batch, feature_dim, batch)
        {
            return Ok(buffer);
        }
    }

    let mut logits = vec![0.0f32; batch * batch];
    cpu_dense::matmul_into(
        &mut logits,
        anchors_flat,
        positives_t,
        batch,
        feature_dim,
        batch,
    )
    .map_err(|message| ObjectiveError::Shape(message))?;
    Ok(logits)
}

/// Compute the InfoNCE loss using [`Tensor`] operands.
pub fn info_nce_loss_tensor(
    anchors: &Tensor,
    positives: &Tensor,
    temperature: f32,
    normalize: bool,
) -> Result<InfoNCEResult> {
    let (anchor_rows, anchor_cols) = anchors.shape();
    let (positive_rows, positive_cols) = positives.shape();
    if anchor_rows != positive_rows || anchor_cols != positive_cols {
        return Err(ObjectiveError::Shape(format!(
            "tensor batch mismatch (anchors={}x{}, positives={}x{})",
            anchor_rows, anchor_cols, positive_rows, positive_cols
        )));
    }

    let anchors_rm = anchors
        .to_layout(Layout::RowMajor)
        .map_err(|err| ObjectiveError::InvalidArgument(err.to_string()))?;
    let positives_rm = positives
        .to_layout(Layout::RowMajor)
        .map_err(|err| ObjectiveError::InvalidArgument(err.to_string()))?;

    let anchors_vec = anchors_rm
        .data()
        .chunks(anchor_cols)
        .map(|chunk| chunk.to_vec())
        .collect::<Vec<_>>();
    let positives_vec = positives_rm
        .data()
        .chunks(positive_cols)
        .map(|chunk| chunk.to_vec())
        .collect::<Vec<_>>();

    info_nce_loss(&anchors_vec, &positives_vec, temperature, normalize)
>>>>>>> e42da707
}<|MERGE_RESOLUTION|>--- conflicted
+++ resolved
@@ -1,12 +1,8 @@
 use crate::{ObjectiveError, Result};
-<<<<<<< HEAD
-use st_tensor::Tensor;
-=======
 use st_tensor::{backend::cpu_dense, Layout, Tensor};
 
 #[cfg(feature = "wgpu")]
 use st_tensor::backend::wgpu_dense;
->>>>>>> e42da707
 
 /// Result container for the InfoNCE contrastive objective.
 #[derive(Debug, Clone, PartialEq)]
@@ -159,7 +155,6 @@
     })
 }
 
-<<<<<<< HEAD
 /// Compute the InfoNCE loss for batches expressed as [`Tensor`]s.
 pub fn info_nce_loss_tensor(
     anchors: &Tensor,
@@ -231,7 +226,6 @@
         labels: labels_tensor,
         batch,
     })
-=======
 fn flatten_row_major(rows: &[Vec<f32>], cols: usize) -> Vec<f32> {
     let mut data = Vec::with_capacity(rows.len() * cols);
     for row in rows {
@@ -329,5 +323,4 @@
         .collect::<Vec<_>>();
 
     info_nce_loss(&anchors_vec, &positives_vec, temperature, normalize)
->>>>>>> e42da707
 }