// SPDX-License-Identifier: AGPL-3.0-or-later
// © 2025 Ryo ∴ SpiralArchitect (kishkavsesvit@icloud.com)
// Part of SpiralTorch — Licensed under AGPL-3.0-or-later.
// Unauthorized derivative works or closed redistribution prohibited under AGPL §13.

use std::cmp::Ordering;

/// Rolling trigger that activates whenever the observed loss standard deviation
/// exceeds the configured threshold. The trigger keeps an exponential moving
/// estimate so transient spikes do not cause unnecessary oscillations.
#[derive(Clone, Debug)]
pub struct LossStdTrigger {
    std_threshold: f32,
    max_ratio: f32,
    decay: f32,
    ema: f32,
    warmup: usize,
    seen: usize,
<<<<<<< HEAD
    deadband: f32,
=======
    geometry_eta: f32,
    geometry_curvature: f32,
>>>>>>> b9ce13cf
}

impl LossStdTrigger {
    /// Creates a trigger with the provided standard deviation threshold.
    pub fn new(std_threshold: f32) -> Self {
        Self {
            std_threshold: std_threshold.max(1e-5),
            max_ratio: 3.0,
            decay: 0.8,
            ema: 0.0,
            warmup: 4,
            seen: 0,
<<<<<<< HEAD
            deadband: 0.0,
=======
            geometry_eta: 0.0,
            geometry_curvature: -1.0,
>>>>>>> b9ce13cf
        }
    }

    /// Returns the current exponential moving standard deviation estimate.
    pub fn ema(&self) -> f32 {
        self.ema
    }

    /// Sets the exponential decay applied to the internal rolling estimate.
    pub fn with_decay(mut self, decay: f32) -> Self {
        if decay.is_finite() && (0.0..=1.0).contains(&decay) {
            self.decay = decay.max(1e-3);
        }
        self
    }

    /// Caps the injected surprise ratio.
    pub fn with_max_ratio(mut self, ratio: f32) -> Self {
        if ratio.is_finite() && ratio > 0.0 {
            self.max_ratio = ratio;
        }
        self
    }

    /// Sets a deadband that suppresses small shocks before emitting pulses.
    ///
    /// Ratios below the configured deadband are ignored so the controller only
    /// reacts once the observed deviation clears the margin. This keeps minor
    /// fluctuations from chattering the gauge.
    pub fn with_deadband(mut self, deadband: f32) -> Self {
        if deadband.is_finite() && deadband >= 0.0 {
            self.deadband = deadband;
        }
        self
    }

    /// Number of observations collected before the trigger starts emitting
    /// surprise pulses.
    pub fn with_warmup(mut self, warmup: usize) -> Self {
        self.warmup = warmup;
        self
    }

    pub fn with_geometry_injection(mut self, eta: f32, curvature: f32) -> Self {
        if eta.is_finite() && eta >= 0.0 {
            self.geometry_eta = eta;
        }
        if curvature.is_finite() {
            self.geometry_curvature = curvature;
        }
        self
    }

    /// Observes the latest loss standard deviation and returns a suggested
    /// injection ratio when the measurement exceeds the configured threshold.
    pub fn observe(&mut self, std: f32) -> Option<f32> {
        if !std.is_finite() {
            return None;
        }
        self.seen = self.seen.saturating_add(1);
        if self.seen == 1 {
            self.ema = std.max(0.0);
        } else {
            self.ema = self.decay * self.ema + (1.0 - self.decay) * std.max(0.0);
        }
        if self.seen <= self.warmup {
            return None;
        }
        if self.ema <= self.std_threshold {
            return None;
        }
<<<<<<< HEAD
        let ratio = (self.ema / self.std_threshold) - 1.0;
        let adjusted = if self.deadband > 0.0 {
            ratio - self.deadband
        } else {
            ratio
        };
        let effective = adjusted.max(0.0);
        if effective <= 0.0 {
            return None;
        }
        Some(effective.clamp(0.0, self.max_ratio))
=======
        let mut ratio = (self.ema / self.std_threshold) - 1.0;
        if self.geometry_eta > 0.0 {
            let curvature_boost = self.geometry_curvature.tanh().abs() as f32;
            ratio *= 1.0 + self.geometry_eta * 0.5 + curvature_boost;
        }
        Some(ratio.clamp(0.0, self.max_ratio))
>>>>>>> b9ce13cf
    }
}

/// Configuration for the HyperSurprise controller.
#[derive(Clone, Copy, Debug)]
pub struct HyperSurpriseConfig {
    pub eta_bar: f32,
    pub curvature: f32,
    pub max_gauge: f32,
    pub min_gauge: f32,
    pub eta_floor: f32,
    pub lr_floor: f32,
    pub smoothing: f32,
<<<<<<< HEAD
    pub reversion: f32,
=======
    pub relaxation: f32,
    pub ratio_smoothing: f32,
    pub cooldown_steps: usize,
>>>>>>> b9ce13cf
}

impl HyperSurpriseConfig {
    pub fn with_eta_bar(mut self, eta_bar: f32) -> Self {
        if eta_bar.is_finite() && eta_bar > 0.0 {
            self.eta_bar = eta_bar;
        }
        self
    }

    pub fn with_curvature(mut self, curvature: f32) -> Self {
        if curvature.is_finite() {
            self.curvature = curvature;
        }
        self
    }

    pub fn with_max_gauge(mut self, max_gauge: f32) -> Self {
        if max_gauge.is_finite() && max_gauge > 0.0 {
            self.max_gauge = max_gauge;
        }
        self
    }

    pub fn with_min_gauge(mut self, min_gauge: f32) -> Self {
        if min_gauge.is_finite() && min_gauge > 0.0 {
            self.min_gauge = min_gauge;
        }
        self
    }

    pub fn with_eta_floor(mut self, eta_floor: f32) -> Self {
        if eta_floor.is_finite() && eta_floor >= 0.0 {
            self.eta_floor = eta_floor;
        }
        self
    }

    pub fn with_lr_floor(mut self, lr_floor: f32) -> Self {
        if lr_floor.is_finite() && lr_floor > 0.0 {
            self.lr_floor = lr_floor;
        }
        self
    }

    pub fn with_smoothing(mut self, smoothing: f32) -> Self {
        if smoothing.is_finite() {
            self.smoothing = smoothing.clamp(0.0, 1.0);
        }
        self
    }

<<<<<<< HEAD
    pub fn with_reversion(mut self, reversion: f32) -> Self {
        if reversion.is_finite() {
            self.reversion = reversion.clamp(0.0, 1.0);
        }
        self
    }
=======
    pub fn with_relaxation(mut self, relaxation: f32) -> Self {
        if relaxation.is_finite() {
            self.relaxation = relaxation.clamp(0.0, 1.0);
        }
        self
    }

    pub fn with_ratio_smoothing(mut self, ratio_smoothing: f32) -> Self {
        if ratio_smoothing.is_finite() {
            self.ratio_smoothing = ratio_smoothing.clamp(0.0, 1.0);
        }
        self
    }

    pub fn with_cooldown_steps(mut self, cooldown_steps: usize) -> Self {
        self.cooldown_steps = cooldown_steps;
        self
    }
>>>>>>> b9ce13cf
}

impl Default for HyperSurpriseConfig {
    fn default() -> Self {
        Self {
            eta_bar: 0.5,
            curvature: -1.0,
            max_gauge: 4.0,
            min_gauge: 1.0,
            eta_floor: 0.0,
            lr_floor: 1e-6,
            smoothing: 0.0,
<<<<<<< HEAD
            reversion: 0.35,
=======
            relaxation: 0.5,
            ratio_smoothing: 0.0,
            cooldown_steps: 0,
>>>>>>> b9ce13cf
        }
    }
}

/// Signal emitted after fusing the geometry feedback with the loss surprise
/// trigger. Consumers can log the packet to correlate emergent behaviour with
/// η̄ modulation.
#[derive(Clone, Debug)]
pub struct HyperSurpriseSignal {
    pub loss_std: f32,
    pub inject_ratio: f32,
    pub eta_bar: f32,
    pub curvature: f32,
    pub gauge: f32,
    pub learning_rate: f32,
<<<<<<< HEAD
    pub rolling_std: f32,
=======
>>>>>>> b9ce13cf
}

#[derive(Clone, Debug)]
pub struct HyperSurpriseOutcome {
    pub learning_rate: f32,
    pub gauge: f32,
    pub signal: Option<HyperSurpriseSignal>,
}

#[derive(Clone, Debug)]
pub struct HyperSurpriseController {
    trigger: LossStdTrigger,
    config: HyperSurpriseConfig,
    last_signal: Option<HyperSurpriseSignal>,
    last_gauge: f32,
<<<<<<< HEAD
=======
    smoothed_ratio: f32,
    cooldown: usize,
>>>>>>> b9ce13cf
}

impl HyperSurpriseController {
    pub fn new(trigger: LossStdTrigger, config: HyperSurpriseConfig) -> Self {
        Self {
            trigger,
            config,
            last_signal: None,
            last_gauge: 1.0,
<<<<<<< HEAD
=======
            smoothed_ratio: 0.0,
            cooldown: 0,
>>>>>>> b9ce13cf
        }
    }

    pub fn into_trigger(self) -> LossStdTrigger {
        self.trigger
    }

    pub fn last_signal(&self) -> Option<&HyperSurpriseSignal> {
        self.last_signal.as_ref()
    }

    pub fn update(
        &mut self,
        returns: &[f32],
        baseline: f32,
        learning_rate: f32,
    ) -> HyperSurpriseOutcome {
        let std = loss_std(returns, baseline);
<<<<<<< HEAD
        if let Some(ratio) = self.trigger.observe(std) {
            let ratio = ratio.max(0.0);
            let curvature_gain = self.config.curvature.tanh().abs().max(1e-3);
            let raw_gauge = 1.0 + ratio * curvature_gain;
            let gauge_floor = self.config.min_gauge.max(1e-3);
            let gauge_ceiling = self
                .config
                .max_gauge
                .max(self.config.min_gauge)
                .max(gauge_floor);
            let bounded_gauge = raw_gauge.clamp(gauge_floor, gauge_ceiling);
            let smoothing = self.config.smoothing.clamp(0.0, 1.0);
            let gauge = if smoothing > 0.0 {
                let relaxed = smoothing * self.last_gauge + (1.0 - smoothing) * bounded_gauge;
                self.last_gauge = relaxed.clamp(gauge_floor, gauge_ceiling);
                self.last_gauge
=======
        let candidate_ratio = self.trigger.observe(std);
        let ratio = self.pop_ratio(candidate_ratio);
        if let Some(ratio) = ratio {
            let clamped_ratio = ratio.clamp(0.0, self.config.max_gauge);
            let gauge_ceiling = self.config.max_gauge.max(self.config.min_gauge);
            let raw_gauge = 1.0 + clamped_ratio * self.config.curvature.tanh().abs();
            let bounded_gauge = raw_gauge.clamp(self.config.min_gauge, gauge_ceiling);
            let smoothing = self.config.smoothing.clamp(0.0, 1.0);
            let gauge = if smoothing > 0.0 {
                let relaxed = smoothing * self.last_gauge + (1.0 - smoothing) * bounded_gauge;
                self.last_gauge = relaxed;
                relaxed
>>>>>>> b9ce13cf
            } else {
                self.last_gauge = bounded_gauge;
                bounded_gauge
            };
<<<<<<< HEAD
            let effective_ratio = ((gauge - 1.0) / curvature_gain).max(0.0);
=======
>>>>>>> b9ce13cf
            let scaled_lr = match learning_rate.partial_cmp(&0.0) {
                Some(Ordering::Greater) => learning_rate * (1.0 + effective_ratio),
                _ => learning_rate,
            }
            .max(self.config.lr_floor.max(1e-9));
<<<<<<< HEAD
            let eta_bar =
                (self.config.eta_bar * (1.0 + effective_ratio)).max(self.config.eta_floor);
=======
            let eta_bar = (self.config.eta_bar * (1.0 + clamped_ratio)).max(self.config.eta_floor);
>>>>>>> b9ce13cf
            let signal = HyperSurpriseSignal {
                loss_std: std,
                inject_ratio: effective_ratio,
                eta_bar,
                curvature: self.config.curvature,
                gauge,
                learning_rate: scaled_lr,
<<<<<<< HEAD
                rolling_std: self.trigger.ema(),
=======
>>>>>>> b9ce13cf
            };
            self.last_signal = Some(signal.clone());
            HyperSurpriseOutcome {
                learning_rate: scaled_lr.max(1e-6),
                gauge,
                signal: Some(signal),
            }
        } else {
<<<<<<< HEAD
            let reversion = self.config.reversion.clamp(0.0, 1.0);
            let baseline = self.config.min_gauge.max(1e-3);
            let ceiling = self.config.max_gauge.max(baseline);
            let target = baseline + (self.last_gauge - baseline) * (1.0 - reversion);
            let smoothing = self.config.smoothing.clamp(0.0, 1.0);
            let relaxed = if smoothing > 0.0 {
                smoothing * self.last_gauge + (1.0 - smoothing) * target
            } else {
                target
            };
            self.last_gauge = relaxed.clamp(baseline, ceiling);
            let gauge = self.last_gauge;
=======
            let relaxation = self.config.relaxation.clamp(0.0, 1.0);
            let gauge = if relaxation > 0.0 {
                let relaxed = relaxation * self.last_gauge + (1.0 - relaxation);
                self.last_gauge = relaxed;
                relaxed
            } else {
                self.last_gauge = 1.0;
                1.0
            };
>>>>>>> b9ce13cf
            self.last_signal = None;
            HyperSurpriseOutcome {
                learning_rate: learning_rate.max(self.config.lr_floor.max(1e-9)),
                gauge,
                signal: None,
            }
        }
    }

    fn pop_ratio(&mut self, candidate: Option<f32>) -> Option<f32> {
        let accepted = if let Some(ratio) = candidate {
            if self.cooldown == 0 {
                self.cooldown = self.config.cooldown_steps.saturating_add(1);
                ratio.max(0.0)
            } else {
                0.0
            }
        } else {
            0.0
        };

        if self.cooldown > 0 {
            self.cooldown = self.cooldown.saturating_sub(1);
        }

        let smoothing = self.config.ratio_smoothing.clamp(0.0, 1.0);
        if smoothing > 0.0 {
            self.smoothed_ratio =
                smoothing * self.smoothed_ratio + (1.0 - smoothing) * accepted;
        } else {
            self.smoothed_ratio = accepted;
        }

        if self.smoothed_ratio > 1e-6 {
            Some(self.smoothed_ratio)
        } else {
            self.smoothed_ratio = 0.0;
            None
        }
    }
}

fn loss_std(values: &[f32], baseline: f32) -> f32 {
    if values.is_empty() {
        return 0.0;
    }
    let mut variance = 0.0f32;
    for &value in values {
        let delta = value - baseline;
        variance += delta * delta;
    }
    (variance / values.len() as f32).sqrt()
}

#[cfg(test)]
mod tests {
    use super::*;

<<<<<<< HEAD
    fn constant_returns(std: f32) -> Vec<f32> {
        vec![std, -std, std, -std]
    }

    #[test]
    fn smoothing_relaxes_gauge_towards_baseline() {
        let trigger = LossStdTrigger::new(0.4).with_warmup(0);
        let config = HyperSurpriseConfig::default()
            .with_max_gauge(2.0)
            .with_smoothing(0.5);
        let mut controller = HyperSurpriseController::new(trigger, config);

        let outcome = controller.update(&constant_returns(0.5), 0.0, 0.1);
        assert!(outcome.gauge > 1.0);

        // Drop below the threshold and confirm the gauge relaxes instead of snapping.
        let relaxed = controller.update(&constant_returns(0.0), 0.0, 0.1);
        assert!(relaxed.gauge < outcome.gauge);
        assert!(relaxed.gauge > 1.0);

        let baseline = controller.update(&constant_returns(0.0), 0.0, 0.1);
        assert!(baseline.gauge <= relaxed.gauge);
    }

    #[test]
    fn reversion_brings_gauge_back_to_baseline() {
        let trigger = LossStdTrigger::new(0.2).with_warmup(0);
        let config = HyperSurpriseConfig::default()
            .with_max_gauge(3.0)
            .with_smoothing(0.3)
            .with_reversion(0.6);
        let mut controller = HyperSurpriseController::new(trigger.clone(), config);

        // Spike the trigger to raise the gauge.
        let outcome = controller.update(&constant_returns(0.5), 0.0, 0.1);
        assert!(outcome.gauge > 1.0);

        // No more surprise; gauge should revert quickly.
        let relaxed = controller.update(&constant_returns(0.0), 0.0, 0.1);
        assert!(relaxed.gauge < outcome.gauge);
        assert!(relaxed.gauge > 1.0);

        let baseline = controller.update(&constant_returns(0.0), 0.0, 0.1);
        assert!(baseline.gauge <= relaxed.gauge);
        let relaxed_delta = relaxed.gauge - 1.0;
        let baseline_delta = baseline.gauge - 1.0;
        assert!(baseline_delta < relaxed_delta);
        assert!(baseline_delta < 0.65);
    }

    #[test]
    fn gauge_ceiling_limits_effective_ratio() {
        let trigger = LossStdTrigger::new(0.2).with_warmup(0).with_max_ratio(6.0);
        let config = HyperSurpriseConfig::default()
            .with_curvature(-3.0)
            .with_max_gauge(1.8)
            .with_min_gauge(1.0)
            .with_smoothing(0.0);
        let curvature_gain = config.curvature.tanh().abs().max(1e-3);
        let mut controller = HyperSurpriseController::new(trigger, config);

        let outcome = controller.update(&constant_returns(0.6), 0.0, 0.1);
        let signal = outcome.signal.expect("expected surprise signal");
        assert!(signal.gauge <= 1.8 + 1e-6);
        let expected_ratio = ((signal.gauge - 1.0) / curvature_gain).max(0.0);
        assert!((signal.inject_ratio - expected_ratio).abs() <= 1e-5);
    }

    #[test]
    fn reversion_respects_min_gauge_below_one() {
        let trigger = LossStdTrigger::new(0.15).with_warmup(0);
        let config = HyperSurpriseConfig::default()
            .with_min_gauge(0.6)
            .with_max_gauge(1.4)
            .with_reversion(0.5)
            .with_smoothing(0.2);
        let mut controller = HyperSurpriseController::new(trigger, config);

        // Kick the gauge above the ceiling so reversion has work to do.
        let boosted = controller.update(&constant_returns(0.5), 0.0, 0.1);
        assert!(boosted.gauge > 1.2);

        // Let the trigger stay quiet for several iterations and watch the gauge
        // glide back towards the configured minimum (< 1.0).
        let mut gauge = boosted.gauge;
        for _ in 0..6 {
            gauge = controller.update(&constant_returns(0.0), 0.0, 0.1).gauge;
        }
        assert!(gauge >= 0.6);
        assert!(gauge < 0.95);
    }

    #[test]
    fn lr_floor_and_eta_floor_are_respected() {
        let trigger = LossStdTrigger::new(0.01).with_warmup(0).with_max_ratio(5.0);
        let config = HyperSurpriseConfig::default()
            .with_lr_floor(1e-3)
            .with_eta_floor(0.2);
        let mut controller = HyperSurpriseController::new(trigger, config);

        let outcome = controller.update(&constant_returns(0.5), 0.0, 1e-4);
        assert!(outcome.learning_rate >= 1e-3);
        let signal = controller.last_signal().unwrap();
        assert!(signal.learning_rate >= 1e-3);
        assert!(signal.eta_bar >= 0.2);
    }

    #[test]
    fn deadband_delays_small_surprises() {
        let mut trigger = LossStdTrigger::new(0.5)
            .with_warmup(0)
            .with_decay(0.5)
            .with_max_ratio(5.0)
            .with_deadband(0.2);

        // First mild shock sits within the deadband margin, so no signal.
        assert!(trigger.observe(0.55).is_none());

        // A stronger deviation clears the margin and emits a clamped ratio.
        let ratio = trigger.observe(0.8).expect("expected surprise ratio");
        let ema = 0.5_f32 * 0.55 + 0.5_f32 * 0.8;
        let expected = ((ema / 0.5_f32) - 1.0_f32 - 0.2_f32)
            .max(0.0_f32)
            .clamp(0.0_f32, 5.0_f32);
        assert!((ratio - expected).abs() <= 1e-5);
=======
    #[test]
    fn geometry_injection_scales_ratio() {
        let mut trigger = LossStdTrigger::new(0.1)
            .with_warmup(1)
            .with_geometry_injection(0.6, -1.5);
        assert!(trigger.observe(0.05).is_none());
        let boosted = trigger.observe(0.4).expect("boosted ratio");
        assert!(boosted > 0.0);
>>>>>>> b9ce13cf
    }
}<|MERGE_RESOLUTION|>--- conflicted
+++ resolved
@@ -16,12 +16,7 @@
     ema: f32,
     warmup: usize,
     seen: usize,
-<<<<<<< HEAD
     deadband: f32,
-=======
-    geometry_eta: f32,
-    geometry_curvature: f32,
->>>>>>> b9ce13cf
 }
 
 impl LossStdTrigger {
@@ -34,12 +29,7 @@
             ema: 0.0,
             warmup: 4,
             seen: 0,
-<<<<<<< HEAD
             deadband: 0.0,
-=======
-            geometry_eta: 0.0,
-            geometry_curvature: -1.0,
->>>>>>> b9ce13cf
         }
     }
 
@@ -111,7 +101,6 @@
         if self.ema <= self.std_threshold {
             return None;
         }
-<<<<<<< HEAD
         let ratio = (self.ema / self.std_threshold) - 1.0;
         let adjusted = if self.deadband > 0.0 {
             ratio - self.deadband
@@ -123,14 +112,6 @@
             return None;
         }
         Some(effective.clamp(0.0, self.max_ratio))
-=======
-        let mut ratio = (self.ema / self.std_threshold) - 1.0;
-        if self.geometry_eta > 0.0 {
-            let curvature_boost = self.geometry_curvature.tanh().abs() as f32;
-            ratio *= 1.0 + self.geometry_eta * 0.5 + curvature_boost;
-        }
-        Some(ratio.clamp(0.0, self.max_ratio))
->>>>>>> b9ce13cf
     }
 }
 
@@ -144,13 +125,7 @@
     pub eta_floor: f32,
     pub lr_floor: f32,
     pub smoothing: f32,
-<<<<<<< HEAD
     pub reversion: f32,
-=======
-    pub relaxation: f32,
-    pub ratio_smoothing: f32,
-    pub cooldown_steps: usize,
->>>>>>> b9ce13cf
 }
 
 impl HyperSurpriseConfig {
@@ -203,33 +178,12 @@
         self
     }
 
-<<<<<<< HEAD
     pub fn with_reversion(mut self, reversion: f32) -> Self {
         if reversion.is_finite() {
             self.reversion = reversion.clamp(0.0, 1.0);
         }
         self
     }
-=======
-    pub fn with_relaxation(mut self, relaxation: f32) -> Self {
-        if relaxation.is_finite() {
-            self.relaxation = relaxation.clamp(0.0, 1.0);
-        }
-        self
-    }
-
-    pub fn with_ratio_smoothing(mut self, ratio_smoothing: f32) -> Self {
-        if ratio_smoothing.is_finite() {
-            self.ratio_smoothing = ratio_smoothing.clamp(0.0, 1.0);
-        }
-        self
-    }
-
-    pub fn with_cooldown_steps(mut self, cooldown_steps: usize) -> Self {
-        self.cooldown_steps = cooldown_steps;
-        self
-    }
->>>>>>> b9ce13cf
 }
 
 impl Default for HyperSurpriseConfig {
@@ -242,13 +196,7 @@
             eta_floor: 0.0,
             lr_floor: 1e-6,
             smoothing: 0.0,
-<<<<<<< HEAD
             reversion: 0.35,
-=======
-            relaxation: 0.5,
-            ratio_smoothing: 0.0,
-            cooldown_steps: 0,
->>>>>>> b9ce13cf
         }
     }
 }
@@ -264,10 +212,7 @@
     pub curvature: f32,
     pub gauge: f32,
     pub learning_rate: f32,
-<<<<<<< HEAD
     pub rolling_std: f32,
-=======
->>>>>>> b9ce13cf
 }
 
 #[derive(Clone, Debug)]
@@ -283,11 +228,6 @@
     config: HyperSurpriseConfig,
     last_signal: Option<HyperSurpriseSignal>,
     last_gauge: f32,
-<<<<<<< HEAD
-=======
-    smoothed_ratio: f32,
-    cooldown: usize,
->>>>>>> b9ce13cf
 }
 
 impl HyperSurpriseController {
@@ -297,11 +237,6 @@
             config,
             last_signal: None,
             last_gauge: 1.0,
-<<<<<<< HEAD
-=======
-            smoothed_ratio: 0.0,
-            cooldown: 0,
->>>>>>> b9ce13cf
         }
     }
 
@@ -320,7 +255,6 @@
         learning_rate: f32,
     ) -> HyperSurpriseOutcome {
         let std = loss_std(returns, baseline);
-<<<<<<< HEAD
         if let Some(ratio) = self.trigger.observe(std) {
             let ratio = ratio.max(0.0);
             let curvature_gain = self.config.curvature.tanh().abs().max(1e-3);
@@ -337,39 +271,18 @@
                 let relaxed = smoothing * self.last_gauge + (1.0 - smoothing) * bounded_gauge;
                 self.last_gauge = relaxed.clamp(gauge_floor, gauge_ceiling);
                 self.last_gauge
-=======
-        let candidate_ratio = self.trigger.observe(std);
-        let ratio = self.pop_ratio(candidate_ratio);
-        if let Some(ratio) = ratio {
-            let clamped_ratio = ratio.clamp(0.0, self.config.max_gauge);
-            let gauge_ceiling = self.config.max_gauge.max(self.config.min_gauge);
-            let raw_gauge = 1.0 + clamped_ratio * self.config.curvature.tanh().abs();
-            let bounded_gauge = raw_gauge.clamp(self.config.min_gauge, gauge_ceiling);
-            let smoothing = self.config.smoothing.clamp(0.0, 1.0);
-            let gauge = if smoothing > 0.0 {
-                let relaxed = smoothing * self.last_gauge + (1.0 - smoothing) * bounded_gauge;
-                self.last_gauge = relaxed;
-                relaxed
->>>>>>> b9ce13cf
             } else {
                 self.last_gauge = bounded_gauge;
                 bounded_gauge
             };
-<<<<<<< HEAD
             let effective_ratio = ((gauge - 1.0) / curvature_gain).max(0.0);
-=======
->>>>>>> b9ce13cf
             let scaled_lr = match learning_rate.partial_cmp(&0.0) {
                 Some(Ordering::Greater) => learning_rate * (1.0 + effective_ratio),
                 _ => learning_rate,
             }
             .max(self.config.lr_floor.max(1e-9));
-<<<<<<< HEAD
             let eta_bar =
                 (self.config.eta_bar * (1.0 + effective_ratio)).max(self.config.eta_floor);
-=======
-            let eta_bar = (self.config.eta_bar * (1.0 + clamped_ratio)).max(self.config.eta_floor);
->>>>>>> b9ce13cf
             let signal = HyperSurpriseSignal {
                 loss_std: std,
                 inject_ratio: effective_ratio,
@@ -377,10 +290,7 @@
                 curvature: self.config.curvature,
                 gauge,
                 learning_rate: scaled_lr,
-<<<<<<< HEAD
                 rolling_std: self.trigger.ema(),
-=======
->>>>>>> b9ce13cf
             };
             self.last_signal = Some(signal.clone());
             HyperSurpriseOutcome {
@@ -389,7 +299,6 @@
                 signal: Some(signal),
             }
         } else {
-<<<<<<< HEAD
             let reversion = self.config.reversion.clamp(0.0, 1.0);
             let baseline = self.config.min_gauge.max(1e-3);
             let ceiling = self.config.max_gauge.max(baseline);
@@ -402,17 +311,6 @@
             };
             self.last_gauge = relaxed.clamp(baseline, ceiling);
             let gauge = self.last_gauge;
-=======
-            let relaxation = self.config.relaxation.clamp(0.0, 1.0);
-            let gauge = if relaxation > 0.0 {
-                let relaxed = relaxation * self.last_gauge + (1.0 - relaxation);
-                self.last_gauge = relaxed;
-                relaxed
-            } else {
-                self.last_gauge = 1.0;
-                1.0
-            };
->>>>>>> b9ce13cf
             self.last_signal = None;
             HyperSurpriseOutcome {
                 learning_rate: learning_rate.max(self.config.lr_floor.max(1e-9)),
@@ -471,7 +369,6 @@
 mod tests {
     use super::*;
 
-<<<<<<< HEAD
     fn constant_returns(std: f32) -> Vec<f32> {
         vec![std, -std, std, -std]
     }
@@ -597,15 +494,5 @@
             .max(0.0_f32)
             .clamp(0.0_f32, 5.0_f32);
         assert!((ratio - expected).abs() <= 1e-5);
-=======
-    #[test]
-    fn geometry_injection_scales_ratio() {
-        let mut trigger = LossStdTrigger::new(0.1)
-            .with_warmup(1)
-            .with_geometry_injection(0.6, -1.5);
-        assert!(trigger.observe(0.05).is_none());
-        let boosted = trigger.observe(0.4).expect("boosted ratio");
-        assert!(boosted > 0.0);
->>>>>>> b9ce13cf
     }
 }