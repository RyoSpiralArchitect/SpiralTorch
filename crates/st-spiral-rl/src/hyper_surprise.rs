--- conflicted
+++ resolved
@@ -358,7 +358,6 @@
 mod tests {
     use super::*;
 
-<<<<<<< HEAD
     #[test]
     fn geometry_injection_scales_ratio() {
         let mut trigger = LossStdTrigger::new(0.1)
@@ -367,102 +366,5 @@
         assert!(trigger.observe(0.05).is_none());
         let boosted = trigger.observe(0.4).expect("boosted ratio");
         assert!(boosted > 0.0);
-=======
-    fn constant_returns(std: f32) -> Vec<f32> {
-        vec![std, -std, std, -std]
-    }
-
-    #[test]
-    fn smoothing_relaxes_gauge_towards_baseline() {
-        let trigger = LossStdTrigger::new(0.4).with_warmup(0);
-        let config = HyperSurpriseConfig::default()
-            .with_max_gauge(2.0)
-            .with_smoothing(0.5);
-        let mut controller = HyperSurpriseController::new(trigger, config);
-
-        let outcome = controller.update(&constant_returns(0.5), 0.0, 0.1);
-        assert!(outcome.gauge > 1.0);
-
-        // Drop below the threshold and confirm the gauge relaxes instead of snapping.
-        let relaxed = controller.update(&constant_returns(0.0), 0.0, 0.1);
-        assert!(relaxed.gauge < outcome.gauge);
-        assert!(relaxed.gauge > 1.0);
-
-        let baseline = controller.update(&constant_returns(0.0), 0.0, 0.1);
-        assert!(baseline.gauge <= relaxed.gauge);
-    }
-
-    #[test]
-    fn lr_floor_and_eta_floor_are_respected() {
-        let trigger = LossStdTrigger::new(0.01).with_warmup(0).with_max_ratio(5.0);
-        let config = HyperSurpriseConfig::default()
-            .with_lr_floor(1e-3)
-            .with_eta_floor(0.2);
-        let mut controller = HyperSurpriseController::new(trigger, config);
-
-        let outcome = controller.update(&constant_returns(0.5), 0.0, 1e-4);
-        assert!(outcome.learning_rate >= 1e-3);
-        let signal = controller.last_signal().unwrap();
-        assert!(signal.learning_rate >= 1e-3);
-        assert!(signal.eta_bar >= 0.2);
-    }
-
-    #[test]
-    fn ratio_smoothing_decays_residual_pulse() {
-        let trigger = LossStdTrigger::new(0.2)
-            .with_warmup(0)
-            .with_max_ratio(4.0)
-            .with_decay(0.1);
-        let config = HyperSurpriseConfig::default()
-            .with_ratio_smoothing(0.6)
-            .with_relaxation(0.4)
-            .with_smoothing(0.0);
-        let mut controller = HyperSurpriseController::new(trigger, config);
-
-        let spike = controller.update(&constant_returns(0.5), 0.0, 0.1);
-        let first_ratio = spike.signal.unwrap().inject_ratio;
-        assert!(first_ratio > 0.0);
-
-        let trailing = controller.update(&constant_returns(0.0), 0.0, 0.1);
-        let mut last = trailing.signal.unwrap().inject_ratio;
-        assert!(last < first_ratio);
-        assert!(last > 0.0);
-
-        let mut steps = 0;
-        while steps < 48 {
-            let decay = controller.update(&constant_returns(0.0), 0.0, 0.1);
-            if let Some(signal) = decay.signal {
-                assert!(signal.inject_ratio < last);
-                last = signal.inject_ratio;
-            } else {
-                last = 0.0;
-                break;
-            }
-            steps += 1;
-        }
-        assert!(last <= 1e-6, "ratio smoothing failed to decay to baseline");
-    }
-
-    #[test]
-    fn cooldown_blocks_back_to_back_spikes() {
-        let trigger = LossStdTrigger::new(0.05).with_warmup(0).with_max_ratio(4.0);
-        let config = HyperSurpriseConfig::default()
-            .with_cooldown_steps(2)
-            .with_ratio_smoothing(0.0)
-            .with_smoothing(0.0);
-        let mut controller = HyperSurpriseController::new(trigger, config);
-
-        let burst_one = controller.update(&constant_returns(0.5), 0.0, 0.05);
-        assert!(burst_one.signal.is_some());
-
-        let burst_two = controller.update(&constant_returns(0.5), 0.0, 0.05);
-        assert!(burst_two.signal.is_none());
-
-        let idle = controller.update(&constant_returns(0.0), 0.0, 0.05);
-        assert!(idle.signal.is_none());
-
-        let rebound = controller.update(&constant_returns(0.5), 0.0, 0.05);
-        assert!(rebound.signal.is_some());
->>>>>>> 5a96c83e
     }
 }