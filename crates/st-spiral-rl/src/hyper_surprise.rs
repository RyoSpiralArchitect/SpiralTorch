--- conflicted
+++ resolved
@@ -16,10 +16,6 @@
     ema: f32,
     warmup: usize,
     seen: usize,
-<<<<<<< HEAD
-=======
-    deadband: f32,
->>>>>>> 3885fb98
     geometry_eta: f32,
     geometry_curvature: f32,
 }
@@ -34,10 +30,6 @@
             ema: 0.0,
             warmup: 4,
             seen: 0,
-<<<<<<< HEAD
-=======
-            deadband: 0.0,
->>>>>>> 3885fb98
             geometry_eta: 0.0,
             geometry_curvature: -1.0,
         }
@@ -112,13 +104,6 @@
             return None;
         }
         let mut ratio = (self.ema / self.std_threshold) - 1.0;
-<<<<<<< HEAD
-=======
-        if ratio <= self.deadband {
-            return None;
-        }
-        ratio -= self.deadband;
->>>>>>> 3885fb98
         if self.geometry_eta > 0.0 {
             let curvature_boost = self.geometry_curvature.tanh().abs() as f32;
             ratio *= 1.0 + self.geometry_eta * 0.5 + curvature_boost;
