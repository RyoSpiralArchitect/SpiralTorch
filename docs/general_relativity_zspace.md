--- conflicted
+++ resolved
@@ -63,11 +63,7 @@
 - **Extended field equations:** Embed the four-dimensional Einstein tensor into the higher-dimensional block structure via `ZRelativityModel::assemble`. The resulting `ZRelativityFieldEquation` packages \(G^I_{\;J} + \Lambda g^I_{\;J}\) together with the appropriate coupling prefactor for comparison against an extended stress-energy tensor.
 - **Energy-momentum on \(M \times Z\):** Use `ExtendedStressEnergy` to encode symmetric sources that live on the full block metric. Its residual with the assembled field equation diagnoses how the Z-space sector back-reacts on the four-dimensional spacetime.
 - **Python access:** The `spiraltorch` module now exposes `lorentzian_metric_scaled` for quick metric rescaling diagnostics, `assemble_zrelativity_model` to run the full Kaluza–Klein style reduction (effective metric, gauge field, moduli, and field-equation residuals) directly from Python-native lists, and `ZRelativityModel.torch_bundle()` for instant `torch.Tensor` conversions when PyTorch is available.
-<<<<<<< HEAD
 - **Self-dual curvature splits:** `CurvatureDiagnostics` reports the pure invariants `weyl_square` and `weyl_dual_contraction` alongside the SD/ASD norms `weyl_self_dual_squared` and `weyl_anti_self_dual_squared`, quantifying both the Lorentzian pseudoscalar and the parity-resolved curvature channels. Surface them from Python through `PyZRelativityModel.curvature_diagnostics()` when steering coupled GR/Z pipelines.
-=======
-- **Self-dual curvature splits:** `CurvatureDiagnostics` reports `weyl_self_dual_squared` and `weyl_anti_self_dual_squared`, quantifying the SD/ASD decomposition of the Weyl tensor so Z-space experiments can track parity-refined curvature channels. Surface them from Python through `PyZRelativityModel.curvature_diagnostics()` when steering coupled GR/Z pipelines.
->>>>>>> d6e7b5c5
 
 ## 9. Bridging Z-Relativity to Tensor Workflows
 
