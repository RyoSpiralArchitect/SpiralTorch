# SpiralTorchVision Guide

SpiralTorchVision extends SpiralTorch's native Z-space capabilities while staying compatible with the standard TorchVision stack. This guide inventories the core features that TorchVision ships today and outlines how SpiralTorchVision builds on top of them.

## TorchVision feature overview
- **Datasets**: Canonical tasks for image classification, detection, semantic/instance segmentation, optical flow, stereo matching, image pairs, captioning, video classification, and video prediction through `torchvision.datasets`.
- **Models**: Classification architectures ranging from AlexNet to Vision Transformers, quantization-ready classifiers, semantic segmentation, detection/instance segmentation/keypoint estimation, video classification, and optical flow modules with pre-trained weights.
- **Transforms v2**: A unified preprocessing pipeline under `torchvision.transforms.v2` that handles images, videos, bounding boxes, masks, and keypoints with a consistent API while retaining v1 compatibility and higher throughput.
- **TVTensors**: Tensor subclasses such as Image, Video, and BoundingBoxes that preserve metadata and enable automatic dispatch.
- **Utilities**: Visualization and persistence helpers in `torchvision.utils`, including `draw_bounding_boxes`, `draw_segmentation_masks`, `make_grid`, and `save_image`.
- **Custom operators**: TorchScript-friendly primitives in `torchvision.ops` for NMS, RoI ops, box algebra, detection losses, convolution/DropBlock/SE blocks, and more.
- **IO**: Decoding for JPEG/PNG/WEBP/GIF/AVIF/HEIC, encoding for JPEG/PNG, and (deprecated) video IO with fast tensor conversion.
- **Feature extraction utilities**: Tools like `create_feature_extractor` for intermediate feature capture, visualization, transfer learning, FPN assembly, and other advanced uses.

## SpiralTorchVision expansion points
- **Spectral Z-attention**: `SpectralWindow` functions (Hann, Hamming, Blackman, Gaussian) now modulate how `VisionProjector` collapses `ZSpaceVolume` slices, letting you pre-emphasize perceptual frequencies before feeding tensors to TorchVision models.
- **ZSpaceVolume / VisionProjector**: A volumetric representation that accumulates resonant features along the Z-axis and collapses them into tensors. It ingests intermediate activations from TorchVision models and bridges them into SpiralTorch's Z-space analyzers.
- **Differential Resonance integration**: Combining with `st_tensor::DifferentialResonance` to reproject spatiotemporal features gathered from TorchVision networks back into SpiralTorch's resonant frames.
- **Temporal resonance accumulation**: `ZSpaceVolume::accumulate` and `TemporalResonanceBuffer` perform exponential moving averages across frames so `VisionProjector::project_with_temporal` can mix historical attention with new resonance in real time.
- **Multi-view Z-fusion**: Register camera descriptors with `MultiViewFusion` so `VisionProjector::project_multi_view` can weight Z slices as viewpoints, modulating attention with orientation-aware biases before collapse.
- **Generative resonance coupling**: Feed `ZSpaceVolume` slice statistics into a `ResonanceGenerator` backed by `SpiralRnn` so synthetic `DifferentialResonance` fields can drive projection without an external conductor.
<<<<<<< HEAD
- **Z-space super-resolution & diffusion**: Upsample volumes with `InterpolationMethod`, `ZSpaceVolume::interpolate`, and `ZSpaceVolume::upscale`, then refine or hallucinate detail with `ZDiffuser` and the stochastic `ZDecoder` latent bridge.
- **Video stream projection**: Pipe temporally ordered volumes through `VideoStreamProjector` to mix diffusion, super-resolution, generative resonance, and temporal smoothing while tracking previous feedback.
- **Long-term integrations**: Leverage TorchVision datasets/transforms as inputs while adding Z-space-native losses, visualisation tools, and SpiralTorch-specific model heads.
=======
- **Long-term integrations**: Leveraging TorchVision datasets/transforms as inputs while adding Z-space-native losses, visualization tools, and SpiralTorch-specific model heads.
- **Modular vision backbones**: `st_vision::models` ships ergonomic ResNet, ViT, and ConvNeXt backbones built on the `st-nn` module trait. They expose configuration structs, state-dict interop, and forward passes tuned for SpiralTorch tensors.

### Backbone quickstart

Instantiate and run a pretrained-friendly backbone directly from Rust. The modules implement `st_nn::module::Module`, so optimizers, telemetry, and serialization utilities interoperate out of the box:

```rust
use st_tensor::Tensor;
use st_vision::models::{ResNetBackbone, ResNetConfig};

let config = ResNetConfig {
    input_hw: (224, 224),
    stage_channels: vec![64, 128, 256, 512],
    block_depths: vec![2, 2, 2, 2],
    ..Default::default()
};
let backbone = ResNetBackbone::new(config)?;
let input = Tensor::random_normal(1, 3 * 224 * 224, 0.0, 1.0, Some(0))?;
let embedding = backbone.forward(&input)?;
assert_eq!(embedding.shape().1, backbone.output_features());
```

The `ViTBackbone` exports `load_weights_json`/`load_weights_bincode` helpers, accepts patch/grid tweaks, and emits CLS-token embeddings by default. `ConvNeXtBackbone` mirrors ConvNeXt-T style stage depths, returning flattened feature maps ready for detection heads or Z-space projection.
>>>>>>> 5eecc3d9

### Temporal resonance accumulation

Temporal continuity lets SpiralTorchVision respond to motion and lingering cues without reprocessing an entire video buffer. Each frame updates a `ZSpaceVolume` in-place with `accumulate`, applying an exponential moving average (`alpha` near `0.2` preserves the past, `alpha` near `1.0` chases the latest frame). The resulting volume feeds a `TemporalResonanceBuffer`, which smooths the depth attention profile before collapse:

```rust
let mut ema_volume = ZSpaceVolume::from_slices(&frame_zero_slices)?;
let mut temporal = TemporalResonanceBuffer::new(0.25);

for frame in sequence {
    let next_volume = ZSpaceVolume::from_slices(&frame.slices)?;
    ema_volume.accumulate(&next_volume, 0.25)?;

    let projection = projector.project_with_temporal(
        &ema_volume,
        &frame.resonance,
        &mut temporal,
    )?;
    // feed projection into downstream TorchVision modules here
}
```

`TemporalResonanceBuffer::apply` keeps track of how many frames influenced the profile, so you can reset when a scene cut happens or when sensors disagree. Pairing it with spectral windows gives a dual attention sweep—frequency over Z, inertia over time.

### Multi-view Z-fusion

Multi-camera rigs treat the Z-axis as a viewpoint stack. Describe each camera with a `ViewDescriptor`, build a `MultiViewFusion`, and project the stacked volume with view-aware weights. The fusion helper normalises alignment biases (dot product between a view's forward vector and the configured focus direction) and combines them with baseline weights so attention favours cameras that cover the region of interest:

```rust
let views = vec![
    ViewDescriptor::new("front", [0.0, 0.0, 0.0], [0.0, 0.0, 1.0]),
    ViewDescriptor::new("right", [0.0, 0.0, 0.0], [1.0, 0.0, 0.25]).with_baseline_weight(1.2),
    ViewDescriptor::new("up", [0.0, 0.0, 0.0], [0.0, 1.0, 0.8]),
];
let fusion = MultiViewFusion::new(views)?
    .with_focus_direction([0.2, 0.1, 1.0])
    .with_alignment_gamma(1.5);

let multi_view_volume = ZSpaceVolume::from_slices(&view_slices)?; // Z = view index
let weights = projector.depth_weights_multi_view(&fusion, &multi_view_volume, &resonance)?;
let fused_projection = projector.project_multi_view(&fusion, &multi_view_volume, &resonance)?;

let mut temporal = TemporalResonanceBuffer::new(0.35);
let fused_temporal = projector.project_multi_view_with_temporal(
    &fusion,
    &multi_view_volume,
    &resonance,
    &mut temporal,
)?;
```

Multi-view temporal buffers reuse the same decay logic, so you can smooth viewpoint attention as sensors hand off dominance (e.g., during turns or occlusions). Downstream TorchVision modules receive a fused 2D tensor while retaining inspectable per-view weights.

### Generative resonance coupling

With spectral, temporal, and multi-view conditioning in place, the next step is to let SpiralTorchVision **synthesize** its own resonance fields. `ZSpaceVolume::slice_profile` summarises every slice with means, standard deviations, and energy estimates, while `ZSpaceVolume::total_energy` reports the global activation budget. Feed those statistics into a `ResonanceGenerator`—a thin wrapper around `st_nn::SpiralRnn`—and you receive a fully populated `DifferentialResonance` without querying an external conductor:

```rust
let mut generator = ResonanceGenerator::new("vision-loop", 12, volume.depth())?;
let chrono_summary = build_chrono_summary(); // produce a ChronoSummary from your telemetry window
let mut atlas = AtlasFrame::new(chrono_summary.latest_timestamp);
atlas.z_signal = Some(0.7);
atlas.collapse_total = Some(1.05);

let synthetic = generator.generate(
    &volume,
    &projector,
    Some(&chrono_summary),
    Some(&atlas),
    last_resonance.as_ref(),
)?;
let fused = projector.project(&volume, &synthetic)?;
```

Passing the previous `DifferentialResonance` back into `generate` closes the loop, allowing the RNN to refine its latent state over time. Because `ResonanceGenerator` exposes `rnn_mut`, you can attach hypergrads or otherwise fine-tune the SpiralRNN as part of a larger training run. The resulting projections inherit spectral, temporal, and multi-view behaviour from `VisionProjector`, but now the resonance driving that collapse is born from the same pipeline.

<<<<<<< HEAD
### Z-space super-resolution, diffusion, and decoding

`InterpolationMethod` controls how intermediate slices are synthesised while traversing depth. Call `ZSpaceVolume::interpolate`
to densify the Z-axis and `ZSpaceVolume::upscale` to bilinearly expand each slice's spatial resolution. Couple the output with a
`ZDiffuser` to bloom sparse activations without erasing structural cues:

```rust
let hi_res = volume
    .interpolate(InterpolationMethod::Cubic)?
    .upscale(2)?;

let diffuser = ZDiffuser::new(2, 0.35);
let softened = diffuser.diffuse(&hi_res)?;
```

For generative workflows, `ZDecoder` turns latent tensors into volumetric canvases using deterministic seeds. Optional refinement
stages let you reuse the same diffusion/super-resolution path immediately after decoding:

```rust
let latent = Tensor::from_vec(1, 16, latent_vec)?;
let mut decoder = ZDecoder::new(4, 32, 32, 0xDEADBEEF)?;
let generated = decoder.decode_with_refinement(
    &latent,
    Some(&diffuser),
    Some(InterpolationMethod::Linear),
    Some(2),
)?;
```

### Video-aware projection pipeline

`VideoStreamProjector` orchestrates diffusion, super-resolution, temporal smoothing, and SpiralRNN-driven resonance generation
for sequential inputs. It keeps a `TemporalResonanceBuffer`, calibrates the internal `VisionProjector` with live `AtlasFrame`
telemetry, and threads the previous resonance back into `ResonanceGenerator::generate` for continuity:

```rust
let generator = ResonanceGenerator::new("video", 12, 5)?;
let projector = VisionProjector::new(0.55, 0.35, 0.1);
let mut stream = VideoStreamProjector::new(projector, generator, 0.25)
    .with_diffuser(ZDiffuser::new(1, 0.2))
    .with_super_resolution(InterpolationMethod::Linear, 2);

let chrono_frames = vec![Some(summary_for(frame0)), Some(summary_for(frame1))];
let atlas_frames = vec![Some(atlas0), Some(atlas1)];
let projections = stream.project_sequence(&[volume0, volume1], &chrono_frames, &atlas_frames)?;
let latest_resonance = stream.last_resonance();
```

You can also process frames incrementally with `step`, which returns both the projection and an `Arc<DifferentialResonance>` for downstream logging, feedback, or closed-loop modulation.

=======
>>>>>>> 5eecc3d9
## Resonant roadmap
- **Z-space as a perceptual frequency domain**: Use the new spectral windows and `ZSpaceVolume::spectral_response` helper to treat collapse as a frequency-aware attention sweep that preconditions downstream ConvNets.
- **Temporal resonance layering**: Extend the new `TemporalResonanceBuffer` into multi-scale stacks that model short- and long-term attention simultaneously.
- **Dynamic multi-camera orchestration**: Extend `MultiViewFusion` with calibration from SLAM/IMU pipelines and learnable alignment gammas so attention follows moving rigs in autonomous capture setups.
- **Generative resonance coupling**: Train the new `ResonanceGenerator` alongside SpiralRNN/`ZConductor` stacks so resonance synthesis becomes adaptive rather than purely heuristic.
<<<<<<< HEAD
- **Learnable super-resolution in Z**: Pair the new interpolation/diffusion primitives with trainable weights so Z-aware GAN/VAE stacks can decide when to refine, denoise, or hallucinate volumetric detail instead of relying on heuristics.
=======
- **Super-resolution and synthesis in Z**: Add interpolation, upscaling, diffusion, and decoding helpers so Z-aware GAN/VAE stacks can both enhance and generate volumetric inputs.
>>>>>>> 5eecc3d9

This guide will evolve over time to map TorchVision ecosystems to the expanding SpiralTorchVision feature set.<|MERGE_RESOLUTION|>--- conflicted
+++ resolved
@@ -19,11 +19,9 @@
 - **Temporal resonance accumulation**: `ZSpaceVolume::accumulate` and `TemporalResonanceBuffer` perform exponential moving averages across frames so `VisionProjector::project_with_temporal` can mix historical attention with new resonance in real time.
 - **Multi-view Z-fusion**: Register camera descriptors with `MultiViewFusion` so `VisionProjector::project_multi_view` can weight Z slices as viewpoints, modulating attention with orientation-aware biases before collapse.
 - **Generative resonance coupling**: Feed `ZSpaceVolume` slice statistics into a `ResonanceGenerator` backed by `SpiralRnn` so synthetic `DifferentialResonance` fields can drive projection without an external conductor.
-<<<<<<< HEAD
 - **Z-space super-resolution & diffusion**: Upsample volumes with `InterpolationMethod`, `ZSpaceVolume::interpolate`, and `ZSpaceVolume::upscale`, then refine or hallucinate detail with `ZDiffuser` and the stochastic `ZDecoder` latent bridge.
 - **Video stream projection**: Pipe temporally ordered volumes through `VideoStreamProjector` to mix diffusion, super-resolution, generative resonance, and temporal smoothing while tracking previous feedback.
 - **Long-term integrations**: Leverage TorchVision datasets/transforms as inputs while adding Z-space-native losses, visualisation tools, and SpiralTorch-specific model heads.
-=======
 - **Long-term integrations**: Leveraging TorchVision datasets/transforms as inputs while adding Z-space-native losses, visualization tools, and SpiralTorch-specific model heads.
 - **Modular vision backbones**: `st_vision::models` ships ergonomic ResNet, ViT, and ConvNeXt backbones built on the `st-nn` module trait. They expose configuration structs, state-dict interop, and forward passes tuned for SpiralTorch tensors.
 
@@ -48,7 +46,6 @@
 ```
 
 The `ViTBackbone` exports `load_weights_json`/`load_weights_bincode` helpers, accepts patch/grid tweaks, and emits CLS-token embeddings by default. `ConvNeXtBackbone` mirrors ConvNeXt-T style stage depths, returning flattened feature maps ready for detection heads or Z-space projection.
->>>>>>> 5eecc3d9
 
 ### Temporal resonance accumulation
 
@@ -125,7 +122,6 @@
 
 Passing the previous `DifferentialResonance` back into `generate` closes the loop, allowing the RNN to refine its latent state over time. Because `ResonanceGenerator` exposes `rnn_mut`, you can attach hypergrads or otherwise fine-tune the SpiralRNN as part of a larger training run. The resulting projections inherit spectral, temporal, and multi-view behaviour from `VisionProjector`, but now the resonance driving that collapse is born from the same pipeline.
 
-<<<<<<< HEAD
 ### Z-space super-resolution, diffusion, and decoding
 
 `InterpolationMethod` controls how intermediate slices are synthesised while traversing depth. Call `ZSpaceVolume::interpolate`
@@ -176,17 +172,11 @@
 
 You can also process frames incrementally with `step`, which returns both the projection and an `Arc<DifferentialResonance>` for downstream logging, feedback, or closed-loop modulation.
 
-=======
->>>>>>> 5eecc3d9
 ## Resonant roadmap
 - **Z-space as a perceptual frequency domain**: Use the new spectral windows and `ZSpaceVolume::spectral_response` helper to treat collapse as a frequency-aware attention sweep that preconditions downstream ConvNets.
 - **Temporal resonance layering**: Extend the new `TemporalResonanceBuffer` into multi-scale stacks that model short- and long-term attention simultaneously.
 - **Dynamic multi-camera orchestration**: Extend `MultiViewFusion` with calibration from SLAM/IMU pipelines and learnable alignment gammas so attention follows moving rigs in autonomous capture setups.
 - **Generative resonance coupling**: Train the new `ResonanceGenerator` alongside SpiralRNN/`ZConductor` stacks so resonance synthesis becomes adaptive rather than purely heuristic.
-<<<<<<< HEAD
 - **Learnable super-resolution in Z**: Pair the new interpolation/diffusion primitives with trainable weights so Z-aware GAN/VAE stacks can decide when to refine, denoise, or hallucinate volumetric detail instead of relying on heuristics.
-=======
-- **Super-resolution and synthesis in Z**: Add interpolation, upscaling, diffusion, and decoding helpers so Z-aware GAN/VAE stacks can both enhance and generate volumetric inputs.
->>>>>>> 5eecc3d9
 
 This guide will evolve over time to map TorchVision ecosystems to the expanding SpiralTorchVision feature set.